(** Copyright 2023, Kuarni, AlexShmak *)

(** SPDX-License-Identifier: LGPL-3.0-or-later *)

type un_op =
  | Plus
  | Minus
[@@deriving eq, show { with_path = false }]

type bin_op =
  | PropAccs
  | SqPropAccs
  | Add
  | Sub
  | Mul
  | Div
  | Equal
  | NotEqual
<<<<<<< HEAD
[@@deriving eq, show { with_path = false }]
=======
  | Assign
[@@deriving eq, show {with_path = false}]
>>>>>>> 9e095e2a

type typename =
  | Number of float
  | String of string
<<<<<<< HEAD
[@@deriving eq, show { with_path = false }]
=======
  | Bool of bool
  | Undefined
  | Null
[@@deriving eq, show {with_path = false}]
>>>>>>> 9e095e2a

type expression =
  | UnOp of un_op * expression
  | BinOp of bin_op * expression * expression
  | Const of typename
  | Var of string
  | Array_list of expression list
  | FunctionCall of expression * expression list
  | AnonFunction of string list * statement
<<<<<<< HEAD
[@@deriving eq, show { with_path = false }]

and var_init =
  { var_identifier : string
  ; is_const : bool
  ; value : expression option
  }
=======
  | ObjectDef of (expression * expression) list
[@@deriving eq, show {with_path = false}]

and var_init =
{
  var_identifier: string;
  is_const: bool;
  value: expression
}
>>>>>>> 9e095e2a

and fun_init =
  { fun_identifier : string
  ; arguments : string list
  ; body : statement
  }

and statement =
  | Block of statement list
  | Expression of expression
  | VarDeck of var_init
  | FunDeck of fun_init
  | While of expression * statement
  | For of expression list * statement
  | If of expression * statement * statement
  | Return of expression
  | Programm of statement list
[@@deriving eq, show { with_path = false }]<|MERGE_RESOLUTION|>--- conflicted
+++ resolved
@@ -16,24 +16,16 @@
   | Div
   | Equal
   | NotEqual
-<<<<<<< HEAD
+  | Assign
 [@@deriving eq, show { with_path = false }]
-=======
-  | Assign
-[@@deriving eq, show {with_path = false}]
->>>>>>> 9e095e2a
 
 type typename =
   | Number of float
   | String of string
-<<<<<<< HEAD
-[@@deriving eq, show { with_path = false }]
-=======
   | Bool of bool
   | Undefined
   | Null
-[@@deriving eq, show {with_path = false}]
->>>>>>> 9e095e2a
+[@@deriving eq, show { with_path = false }]
 
 type expression =
   | UnOp of un_op * expression
@@ -43,25 +35,14 @@
   | Array_list of expression list
   | FunctionCall of expression * expression list
   | AnonFunction of string list * statement
-<<<<<<< HEAD
+  | ObjectDef of (expression * expression) list
 [@@deriving eq, show { with_path = false }]
 
 and var_init =
   { var_identifier : string
   ; is_const : bool
-  ; value : expression option
+  ; value : expression
   }
-=======
-  | ObjectDef of (expression * expression) list
-[@@deriving eq, show {with_path = false}]
-
-and var_init =
-{
-  var_identifier: string;
-  is_const: bool;
-  value: expression
-}
->>>>>>> 9e095e2a
 
 and fun_init =
   { fun_identifier : string
