(** Copyright 2023, Kuarni, AlexShmak *)

(** SPDX-License-Identifier: LGPL-3.0-or-later *)

open Angstrom
open Ast

type error = [ `ParsingError of string ]

let chars2string chars = List.fold_left (fun a b -> a ^ Char.escaped b) "" chars
let nothing = return ()

let is_space = function
  | ' ' | '\t' -> true
  | _ -> false
;;

let is_line_break = function
  | '\n' | '\r' -> true
  | _ -> false
;;

let is_empty ch = is_space ch || is_line_break ch

let is_lower = function
  | 'a' .. 'z' -> true
  | _ -> false
;;

let is_upper = function
  | 'A' .. 'Z' -> true
  | _ -> false
;;

let is_letter ch = is_lower ch || is_upper ch

let is_digit = function
  | '0' .. '9' -> true
  | _ -> false
;;

let is_end = function
  | ';' -> true
  | _ -> false
;;

<<<<<<< HEAD
let keywords = [ "let"; "const"; "function"; "if"; "return"; "else"; "while"; "for" ]
let is_keyword ch = List.mem ch keywords
=======
let keywords = [
  "let";
  "var";
  "const";
  "function";
  "if";
  "return";
  "else"
]

let is_string_sign = function
  | '\"' | '\'' -> true
  | _ -> false

let is_keyword ch = List.mem ch keywords;;
>>>>>>> c3f9aed8

let rec return_eq_element el_for_comp trans = function
  | a :: tail ->
    if el_for_comp = trans a then Some a else return_eq_element el_for_comp trans tail
  | _ -> None
;;

let is_spec_symbol = function
  | '$' | '_' -> true
  | _ -> false
;;

let is_valid_first_identifier_ch ch = is_letter ch || is_spec_symbol ch
let is_valid_identifier_ch ch = is_valid_first_identifier_ch ch || is_digit ch
let read_word = take_while is_valid_identifier_ch

<<<<<<< HEAD
let next_is_kwd =
  let rec self = function
    | a :: tail -> string a *> satisfy is_empty *> return true <|> self tail
    | _ -> return false
  in
  self keywords >>= (fun c -> if c then fail "" else return false) <|> return true
;;

let empty = take_while is_empty
let empty1 = take_while1 is_empty
let spaces = take_while is_space
=======
let empty = skip_while(is_empty)
let empty1 = take_while1(is_empty) *> return ()
let spaces = skip_while(is_space)
>>>>>>> c3f9aed8
let token_space p = spaces *> p
let token p = empty *> p
let token1 p = empty1 *> p
let token_ch ch = token @@ (char ch *> return ())
let token_str s = token @@ string s

let token_end_of_stm_exc ?(exp = "") s =
  token
    ((next_is_kwd >>= fun c -> if c then fail exp else nothing)
     *> (take_while is_end
         >>= function
         | "" -> nothing
         | _ -> fail exp)
     *> s)
;;

let between p l r = l *> p <* r
let lp = token_ch '('
let rp = token_ch ')'
let lc = token_str "{"
let rc = token_ch '}'
let ls = token_ch '['
let rs = token_ch ']'
let sq_parens p = between p ls rs
let parens p = between p lp rp
let cur_parens p = between p lc rc

<<<<<<< HEAD
let to_end_of_stm =
  empty
  >>= fun chs ->
  end_of_input
  <|> skip is_end
  <|> (peek_char_fail
       >>= function
       | '}' -> nothing
       | _ -> fail "")
  <|> (next_is_kwd
       >>= fun c ->
       if c && String.exists is_line_break chs
       then nothing
       else fail "incorrect end of statement")
;;

let is_false_fail cond ?(error_msg = "") input =
  if cond input then return input else fail error_msg
;;
=======
let empty_stm = 
  empty *> 
  end_of_input 
  <|> skip is_end

let to_end_of_stm =
  empty_stm <|> empty
>>>>>>> c3f9aed8

let some n = Some n
let number n = Number n
let const c = Const c
let var v = Var v
let expression e = Expression e
let fun_call name args = FunctionCall (name, args)
let array a = Array_list a

let parse_number =
  lift3 (fun a b c -> a ^ b ^ c) (take_while is_digit) (string ".") (take_while is_digit)
  <|> take_while1 is_digit
  >>= (function
         | "." -> fail "incorrect number"
         | _ as num -> return num)
  >>| fun n -> number @@ float_of_string n
;;

(*TODO: -,NaN..., BigINT*)

<<<<<<< HEAD
let parse_str = char '"' *> take_till (fun c -> c = '"') >>| fun s -> String s

let valid_identifier =
  token
  @@ lift2
       ( ^ )
       (satisfy is_valid_first_identifier_ch
        >>| Char.escaped
        <?> "invalid first char of var name")
       (fix (fun self ->
          lift2 ( ^ ) (satisfy is_valid_identifier_ch >>| Char.escaped) self <|> return "")
        <?> "invalid chars of var name")
  >>= fun name ->
  if is_keyword name then fail "name of keyword shouldn't be a keyword" else return name
;;
=======
let parse_str = 
  satisfy is_string_sign *> scan_string false (fun state ch -> 
    if state 
      then Some(false)
      else 
        if is_string_sign ch
          then None
          else
            match ch with
            | '\\' -> Some(true)
            | _ -> Some(false)
    ) >>| (fun s -> String s) <* satisfy is_string_sign

let valid_identifier =
  token @@ lift2 (^) 
  (satisfy is_valid_first_identifier_ch >>| Char.escaped <?> "invalid first char of var name")
  (fix(fun self -> 
    lift2 (^) (satisfy is_valid_identifier_ch >>| Char.escaped) self <|> return "") <?> "invalid chars of var name")
  >>= fun name -> 
    if is_keyword name then fail "name of identifier shouldn't be a keyword" else return name
  (*TODO: Error, Here is some problem with it*)


let bop op first second = BinOp(op, first, second)
let uop op = UnrecognizedOp(op)
>>>>>>> c3f9aed8

(*TODO: Error, Here is some problem with it*)

let bop op first second = BinOp (op, first, second)
let uop op = UnrecognizedOp op
let mul_div_rem_op = [ "*", Mul; "/", Div ] (*precedence 12*)
let add_sub_op = [ "+", Add; "-", Sub ] (*precedence 11*)
let equality_op = [ "==", Equal; "!=", NotEqual ] (*precedence 8*)
let list_of_bops = [ equality_op; add_sub_op; mul_div_rem_op ]
(*from lower to greater precedence*)

let op_parse ops = choice (List.map (fun (js_op, op) -> string js_op *> return op) ops)

let chainl1 parser op =
  let rec go acc =
    token op
    >>| (fun op -> Some op)
    <|> return None
    >>= function
    | Some f -> parser >>| (fun x -> BinOp (f, acc, x)) >>= go
    | _ -> return acc
  in
  parser >>= fun init -> go init
;;

let rec parse_arguments () =
  parens (sep_by (token_str ",") (expression_parser ()))
  <?> "incorrect function arguments"

and bop_parser = function
  | a :: b -> chainl1 (bop_parser b) (op_parse a)
  | _ -> mini_expression_parser ()

<<<<<<< HEAD
and array_parser () = sq_parens @@ sep_by (token_str ",") (expression_parser ()) >>| array

and mini_expression_parser () =
  token
    (choice
       [ parens @@ expression_parser ()
       ; lift2 fun_call valid_identifier (parse_arguments ())
       ; parse_number >>| const
       ; parse_str >>| const
       ; valid_identifier >>| var
       ; array_parser ()
       ])
  <?> "invalid part of expression"

and expression_parser () =
  fix (fun _ -> bop_parser list_of_bops) <?> "incorrect expression"
;;

let var_parser (init_word : string) =
  valid_identifier
  >>= fun identifier ->
  token_str "=" *> expression_parser ()
  <* to_end_of_stm
  >>| some
  <|> to_end_of_stm *> return None
  <?> "incorrect definition"
  >>| fun expr ->
  VarDeck
    { var_identifier = identifier
    ; is_const = init_word = "const"
    ; var_type = VarType
    ; value = expr
    }
;;

(*TODO: var support*)

let parse_return = token @@ expression_parser () >>| (fun c -> Return c) <* to_end_of_stm
let parse_empty_stm = to_end_of_stm >>| fun _ -> EmptyStm

let rec func_parser () =
  token valid_identifier
  >>= fun name ->
  token @@ parse_arguments ()
  >>= fun arguments ->
  to_end_of_stm
  >>| (fun _ -> None)
  <|> (lc *> parse_statements rc >>| (fun c -> Some (Block c)) <* to_end_of_stm)
  >>| fun body -> FunDeck { fun_identifier = name; arguments; body }

and parse_block_or_stm () =
  lc *> parse_statements rc >>| (fun c -> Block c) <|> parse_stm ()

and while_parser () =
  token @@ parens (expression_parser ())
  >>= fun condition ->
  token (parse_block_or_stm ())
  <?> "incorrect while loop body"
  >>| fun body -> While (condition, body)

and for_parser () =
  token @@ parens (expression_parser ())
  >>= fun condition ->
  token (parse_block_or_stm ())
  <?> "incorrect while loop body"
  >>| fun body -> For (condition, body)

and if_parser () =
  token @@ parens (expression_parser ())
  >>= fun condition ->
  token (parse_block_or_stm ())
  <?> "invalid then statement"
  >>= fun then_stm ->
  token_str "else" *> token (parse_block_or_stm () >>| some)
  <|> return None
  <?> "invalid else statement"
  >>| fun else_stm -> If (condition, then_stm, else_stm)

and parse_stm () =
  token
    (parse_empty_stm
     <|> (expression_parser () >>| expression)
     <|> (read_word
          >>= fun word ->
          match word with
          | "let" | "const" -> var_parser word <?> "wrong var statement"
          | "function" -> func_parser () <?> "wrong function statement"
          | "while" -> while_parser () <?> "wrong while loop statement"
          | "for" -> for_parser () <?> "wrong for loop statement"
          | "if" -> if_parser () <?> "wrong if statement"
          | "return" -> token parse_return <?> "wrong return statement"
          | "" ->
            peek_char_fail
            >>= fun ch ->
            fail @@ "there is an unexpected symbol: '" ^ Char.escaped ch ^ "'"
          | _ -> fail @@ "there is an invalid keyword: \"" ^ word ^ "\""))
  <* empty
  <?> "incorrect statement"

and parse_statements stopper = many_till (parse_stm ()) stopper

let parse_programm = parse_statements end_of_input >>| fun c -> Programm c

let parse_str ?(parser = parse_programm) str =
  match Angstrom.parse_string parser ~consume:Angstrom.Consume.All str with
=======
and mini_expression_parser = fun () ->
  token (choice [
      parens @@ expression_parser ();
      lift2 fun_call valid_identifier (parse_arguments ());
      parse_number >>| const;
      parse_str >>| const;
      valid_identifier >>| var
    ]) <?> "invalid part of expression"

and expression_parser = fun () ->
  fix(fun _ -> bop_parser list_of_bops)
  <?> "incorrect expression"

let parse_return =
  token @@ expression_parser () >>| (fun c -> Return c) <* to_end_of_stm

let parse_empty_stms =
  many empty_stm

let rec func_parser = fun () ->
  token valid_identifier >>= fun name -> 
    token @@ parse_arguments () >>= fun arguments -> 
      (parse_block_or_stm () <* to_end_of_stm)
      >>| fun body -> FunDeck { 
          fun_identifier = name; 
          arguments = arguments; 
          body = body 
        }

and var_parser (init_word: string) = 
  valid_identifier
  >>= fun identifier ->
    token_str "=" *> (
    (token @@ string "function" *> token (parse_arguments ()) >>= fun arguments -> 
        (parse_block_or_stm () <* to_end_of_stm)
        >>| fun body -> FunDeck { 
            fun_identifier = identifier; 
            arguments = arguments; 
            body = body 
          })
    <|> (expression_parser () <* to_end_of_stm >>| some
    <|> (to_end_of_stm *> return None) <?> "incorrect definition"
      >>| fun expr -> VarDeck 
      {
        var_identifier = identifier;
        is_const = init_word = "const";
        value = expr;
      }))

and parse_block_or_stm = fun () ->
  (cur_parens (many @@ parse_stm ())
  <|> (parse_stm () >>| fun stm -> [stm])) >>| fun stms -> Block stms

and if_parser = fun () ->
  token @@ parens (expression_parser ()) >>= fun condition ->
   parse_block_or_stm () <?> "invalid then statement" >>= fun then_stm ->
    token_str "else" *> token1 (parse_block_or_stm ()) <?> "invalid else statement" 
    <|> return (Block [])
    >>| fun else_stm ->
      If (condition, then_stm, else_stm)

and parse_stm = fun () ->
  parse_empty_stms *> token (
    (expression_parser () >>| expression) <|>
    (read_word >>= 
    (fun word -> match word with
      | "let" | "const" | "var" -> token1 @@ var_parser word <?> "wrong var statement"
      | "function" -> token1 @@ func_parser () <?> "wrong function statement"
      | "if" -> token1 @@ if_parser () <?> "wrong if statement"
      | "return" -> token parse_return <?> "wrong return statement"
      | "" ->  peek_char_fail >>= fun ch -> fail @@ "there is unexpected symbol: '"^(Char.escaped ch)^"'"
      | _ -> fail @@ "there is an invalid keyword: \""^word^"\""
    ))) <* empty <?> "incorrect statement"

and parse_statements stopper =
    many_till (parse_stm ()) stopper

let parse_programm = 
  parse_statements end_of_input >>| (fun c -> Programm c)

let parse_str ?(parser=parse_programm) str =
  match
    Angstrom.parse_string (parser) ~consume:Angstrom.Consume.All str
  with
>>>>>>> c3f9aed8
  | Result.Ok x -> Result.Ok x
  | Error er -> Result.Error (`ParsingError er)
;;

let parse str = parse_str ~parser:parse_programm str

let parse_expression str =
  parse_str ~parser:(expression_parser () >>| fun e -> Expression e) str
;;<|MERGE_RESOLUTION|>--- conflicted
+++ resolved
@@ -44,26 +44,16 @@
   | _ -> false
 ;;
 
-<<<<<<< HEAD
-let keywords = [ "let"; "const"; "function"; "if"; "return"; "else"; "while"; "for" ]
-let is_keyword ch = List.mem ch keywords
-=======
-let keywords = [
-  "let";
-  "var";
-  "const";
-  "function";
-  "if";
-  "return";
-  "else"
-]
+let keywords =
+  [ "let"; "var"; "const"; "function"; "if"; "return"; "else"; "while"; "for" ]
+;;
 
 let is_string_sign = function
   | '\"' | '\'' -> true
   | _ -> false
-
-let is_keyword ch = List.mem ch keywords;;
->>>>>>> c3f9aed8
+;;
+
+let is_keyword ch = List.mem ch keywords
 
 let rec return_eq_element el_for_comp trans = function
   | a :: tail ->
@@ -79,88 +69,33 @@
 let is_valid_first_identifier_ch ch = is_letter ch || is_spec_symbol ch
 let is_valid_identifier_ch ch = is_valid_first_identifier_ch ch || is_digit ch
 let read_word = take_while is_valid_identifier_ch
-
-<<<<<<< HEAD
-let next_is_kwd =
-  let rec self = function
-    | a :: tail -> string a *> satisfy is_empty *> return true <|> self tail
-    | _ -> return false
-  in
-  self keywords >>= (fun c -> if c then fail "" else return false) <|> return true
-;;
-
-let empty = take_while is_empty
-let empty1 = take_while1 is_empty
-let spaces = take_while is_space
-=======
-let empty = skip_while(is_empty)
-let empty1 = take_while1(is_empty) *> return ()
-let spaces = skip_while(is_space)
->>>>>>> c3f9aed8
+let empty = skip_while is_empty
+let empty1 = take_while1 is_empty *> return ()
+let spaces = skip_while is_space
 let token_space p = spaces *> p
 let token p = empty *> p
 let token1 p = empty1 *> p
 let token_ch ch = token @@ (char ch *> return ())
 let token_str s = token @@ string s
-
-let token_end_of_stm_exc ?(exp = "") s =
-  token
-    ((next_is_kwd >>= fun c -> if c then fail exp else nothing)
-     *> (take_while is_end
-         >>= function
-         | "" -> nothing
-         | _ -> fail exp)
-     *> s)
-;;
-
 let between p l r = l *> p <* r
 let lp = token_ch '('
 let rp = token_ch ')'
-let lc = token_str "{"
+let lc = token_ch '{'
 let rc = token_ch '}'
 let ls = token_ch '['
 let rs = token_ch ']'
-let sq_parens p = between p ls rs
 let parens p = between p lp rp
 let cur_parens p = between p lc rc
-
-<<<<<<< HEAD
-let to_end_of_stm =
-  empty
-  >>= fun chs ->
-  end_of_input
-  <|> skip is_end
-  <|> (peek_char_fail
-       >>= function
-       | '}' -> nothing
-       | _ -> fail "")
-  <|> (next_is_kwd
-       >>= fun c ->
-       if c && String.exists is_line_break chs
-       then nothing
-       else fail "incorrect end of statement")
-;;
-
-let is_false_fail cond ?(error_msg = "") input =
-  if cond input then return input else fail error_msg
-;;
-=======
-let empty_stm = 
-  empty *> 
-  end_of_input 
-  <|> skip is_end
-
-let to_end_of_stm =
-  empty_stm <|> empty
->>>>>>> c3f9aed8
-
+let sq_parens p = between p ls rs
+let empty_stm = empty *> end_of_input <|> skip is_end
+let to_end_of_stm = empty_stm <|> empty
 let some n = Some n
 let number n = Number n
 let const c = Const c
 let var v = Var v
 let expression e = Expression e
 let fun_call name args = FunctionCall (name, args)
-let array a = Array_list a
+let array_list array = Array_list array
 
 let parse_number =
   lift3 (fun a b c -> a ^ b ^ c) (take_while is_digit) (string ".") (take_while is_digit)
@@ -173,8 +108,20 @@
 
 (*TODO: -,NaN..., BigINT*)
 
-<<<<<<< HEAD
-let parse_str = char '"' *> take_till (fun c -> c = '"') >>| fun s -> String s
+let parse_str =
+  satisfy is_string_sign
+  *> scan_string false (fun state ch ->
+    if state
+    then Some false
+    else if is_string_sign ch
+    then None
+    else (
+      match ch with
+      | '\\' -> Some true
+      | _ -> Some false))
+  >>| (fun s -> String s)
+  <* satisfy is_string_sign
+;;
 
 let valid_identifier =
   token
@@ -187,35 +134,10 @@
           lift2 ( ^ ) (satisfy is_valid_identifier_ch >>| Char.escaped) self <|> return "")
         <?> "invalid chars of var name")
   >>= fun name ->
-  if is_keyword name then fail "name of keyword shouldn't be a keyword" else return name
-;;
-=======
-let parse_str = 
-  satisfy is_string_sign *> scan_string false (fun state ch -> 
-    if state 
-      then Some(false)
-      else 
-        if is_string_sign ch
-          then None
-          else
-            match ch with
-            | '\\' -> Some(true)
-            | _ -> Some(false)
-    ) >>| (fun s -> String s) <* satisfy is_string_sign
-
-let valid_identifier =
-  token @@ lift2 (^) 
-  (satisfy is_valid_first_identifier_ch >>| Char.escaped <?> "invalid first char of var name")
-  (fix(fun self -> 
-    lift2 (^) (satisfy is_valid_identifier_ch >>| Char.escaped) self <|> return "") <?> "invalid chars of var name")
-  >>= fun name -> 
-    if is_keyword name then fail "name of identifier shouldn't be a keyword" else return name
-  (*TODO: Error, Here is some problem with it*)
-
-
-let bop op first second = BinOp(op, first, second)
-let uop op = UnrecognizedOp(op)
->>>>>>> c3f9aed8
+  if is_keyword name
+  then fail "name of identifier shouldn't be a keyword"
+  else return name
+;;
 
 (*TODO: Error, Here is some problem with it*)
 
@@ -249,8 +171,7 @@
   | a :: b -> chainl1 (bop_parser b) (op_parse a)
   | _ -> mini_expression_parser ()
 
-<<<<<<< HEAD
-and array_parser () = sq_parens @@ sep_by (token_str ",") (expression_parser ()) >>| array
+and array_parser () = token @@ sq_parens (sep_by (char ',') (expression_parser ()))
 
 and mini_expression_parser () =
   token
@@ -260,7 +181,7 @@
        ; parse_number >>| const
        ; parse_str >>| const
        ; valid_identifier >>| var
-       ; array_parser ()
+       ; array_parser () >>| array_list
        ])
   <?> "invalid part of expression"
 
@@ -268,84 +189,89 @@
   fix (fun _ -> bop_parser list_of_bops) <?> "incorrect expression"
 ;;
 
-let var_parser (init_word : string) =
-  valid_identifier
-  >>= fun identifier ->
-  token_str "=" *> expression_parser ()
-  <* to_end_of_stm
-  >>| some
-  <|> to_end_of_stm *> return None
-  <?> "incorrect definition"
-  >>| fun expr ->
-  VarDeck
-    { var_identifier = identifier
-    ; is_const = init_word = "const"
-    ; var_type = VarType
-    ; value = expr
-    }
-;;
-
-(*TODO: var support*)
-
 let parse_return = token @@ expression_parser () >>| (fun c -> Return c) <* to_end_of_stm
-let parse_empty_stm = to_end_of_stm >>| fun _ -> EmptyStm
+let parse_empty_stms = many empty_stm
 
 let rec func_parser () =
   token valid_identifier
   >>= fun name ->
   token @@ parse_arguments ()
   >>= fun arguments ->
-  to_end_of_stm
-  >>| (fun _ -> None)
-  <|> (lc *> parse_statements rc >>| (fun c -> Some (Block c)) <* to_end_of_stm)
+  parse_block_or_stm ()
+  <* to_end_of_stm
   >>| fun body -> FunDeck { fun_identifier = name; arguments; body }
 
+and var_parser (init_word : string) =
+  valid_identifier
+  >>= fun identifier ->
+  token_str "="
+  *> (token @@ (string "function" *> token (parse_arguments ()))
+      >>= (fun arguments ->
+            parse_block_or_stm ()
+            <* to_end_of_stm
+            >>| fun body -> FunDeck { fun_identifier = identifier; arguments; body })
+      <|> (expression_parser ()
+           <* to_end_of_stm
+           >>| some
+           <|> to_end_of_stm *> return None
+           <?> "incorrect definition"
+           >>| fun expr ->
+           VarDeck
+             { var_identifier = identifier; is_const = init_word = "const"; value = expr }
+          ))
+
 and parse_block_or_stm () =
-  lc *> parse_statements rc >>| (fun c -> Block c) <|> parse_stm ()
+  cur_parens (many @@ parse_stm ())
+  <|> (parse_stm () >>| fun stm -> [ stm ])
+  >>| fun stms -> Block stms
 
 and while_parser () =
   token @@ parens (expression_parser ())
   >>= fun condition ->
-  token (parse_block_or_stm ())
-  <?> "incorrect while loop body"
+  parse_block_or_stm ()
+  <?> "invalid while loop body"
+  <|> return (Block [])
   >>| fun body -> While (condition, body)
 
 and for_parser () =
   token @@ parens (expression_parser ())
   >>= fun condition ->
-  token (parse_block_or_stm ())
-  <?> "incorrect while loop body"
+  parse_block_or_stm ()
+  <?> "invalid for loop body"
+  <|> return (Block [])
   >>| fun body -> For (condition, body)
 
 and if_parser () =
   token @@ parens (expression_parser ())
   >>= fun condition ->
-  token (parse_block_or_stm ())
+  parse_block_or_stm ()
   <?> "invalid then statement"
   >>= fun then_stm ->
-  token_str "else" *> token (parse_block_or_stm () >>| some)
-  <|> return None
+  token_str "else" *> token1 (parse_block_or_stm ())
   <?> "invalid else statement"
+  <|> return (Block [])
   >>| fun else_stm -> If (condition, then_stm, else_stm)
 
 and parse_stm () =
-  token
-    (parse_empty_stm
-     <|> (expression_parser () >>| expression)
-     <|> (read_word
-          >>= fun word ->
-          match word with
-          | "let" | "const" -> var_parser word <?> "wrong var statement"
-          | "function" -> func_parser () <?> "wrong function statement"
-          | "while" -> while_parser () <?> "wrong while loop statement"
-          | "for" -> for_parser () <?> "wrong for loop statement"
-          | "if" -> if_parser () <?> "wrong if statement"
-          | "return" -> token parse_return <?> "wrong return statement"
-          | "" ->
-            peek_char_fail
-            >>= fun ch ->
-            fail @@ "there is an unexpected symbol: '" ^ Char.escaped ch ^ "'"
-          | _ -> fail @@ "there is an invalid keyword: \"" ^ word ^ "\""))
+  parse_empty_stms
+  *> token
+       (expression_parser ()
+        >>| expression
+        <|> (read_word
+             >>= fun word ->
+             match word with
+             | "let" | "const" | "var" ->
+               token1 @@ var_parser word <?> "wrong var statement"
+             | "function" -> token1 @@ func_parser () <?> "wrong function statement"
+             | "if" -> token1 @@ if_parser () <?> "wrong if statement"
+             | "while" -> token1 @@ while_parser () <?> "wrong while loop statement"
+             | "for" -> token1 @@ for_parser () <?> "wrong for loop statement"
+             | "return" -> token parse_return <?> "wrong return statement"
+             | "" ->
+               peek_char_fail
+               >>= fun ch ->
+               fail @@ "there is unexpected symbol: '" ^ Char.escaped ch ^ "'"
+             | _ -> fail @@ "there is an invalid keyword: \"" ^ word ^ "\""))
   <* empty
   <?> "incorrect statement"
 
@@ -355,92 +281,6 @@
 
 let parse_str ?(parser = parse_programm) str =
   match Angstrom.parse_string parser ~consume:Angstrom.Consume.All str with
-=======
-and mini_expression_parser = fun () ->
-  token (choice [
-      parens @@ expression_parser ();
-      lift2 fun_call valid_identifier (parse_arguments ());
-      parse_number >>| const;
-      parse_str >>| const;
-      valid_identifier >>| var
-    ]) <?> "invalid part of expression"
-
-and expression_parser = fun () ->
-  fix(fun _ -> bop_parser list_of_bops)
-  <?> "incorrect expression"
-
-let parse_return =
-  token @@ expression_parser () >>| (fun c -> Return c) <* to_end_of_stm
-
-let parse_empty_stms =
-  many empty_stm
-
-let rec func_parser = fun () ->
-  token valid_identifier >>= fun name -> 
-    token @@ parse_arguments () >>= fun arguments -> 
-      (parse_block_or_stm () <* to_end_of_stm)
-      >>| fun body -> FunDeck { 
-          fun_identifier = name; 
-          arguments = arguments; 
-          body = body 
-        }
-
-and var_parser (init_word: string) = 
-  valid_identifier
-  >>= fun identifier ->
-    token_str "=" *> (
-    (token @@ string "function" *> token (parse_arguments ()) >>= fun arguments -> 
-        (parse_block_or_stm () <* to_end_of_stm)
-        >>| fun body -> FunDeck { 
-            fun_identifier = identifier; 
-            arguments = arguments; 
-            body = body 
-          })
-    <|> (expression_parser () <* to_end_of_stm >>| some
-    <|> (to_end_of_stm *> return None) <?> "incorrect definition"
-      >>| fun expr -> VarDeck 
-      {
-        var_identifier = identifier;
-        is_const = init_word = "const";
-        value = expr;
-      }))
-
-and parse_block_or_stm = fun () ->
-  (cur_parens (many @@ parse_stm ())
-  <|> (parse_stm () >>| fun stm -> [stm])) >>| fun stms -> Block stms
-
-and if_parser = fun () ->
-  token @@ parens (expression_parser ()) >>= fun condition ->
-   parse_block_or_stm () <?> "invalid then statement" >>= fun then_stm ->
-    token_str "else" *> token1 (parse_block_or_stm ()) <?> "invalid else statement" 
-    <|> return (Block [])
-    >>| fun else_stm ->
-      If (condition, then_stm, else_stm)
-
-and parse_stm = fun () ->
-  parse_empty_stms *> token (
-    (expression_parser () >>| expression) <|>
-    (read_word >>= 
-    (fun word -> match word with
-      | "let" | "const" | "var" -> token1 @@ var_parser word <?> "wrong var statement"
-      | "function" -> token1 @@ func_parser () <?> "wrong function statement"
-      | "if" -> token1 @@ if_parser () <?> "wrong if statement"
-      | "return" -> token parse_return <?> "wrong return statement"
-      | "" ->  peek_char_fail >>= fun ch -> fail @@ "there is unexpected symbol: '"^(Char.escaped ch)^"'"
-      | _ -> fail @@ "there is an invalid keyword: \""^word^"\""
-    ))) <* empty <?> "incorrect statement"
-
-and parse_statements stopper =
-    many_till (parse_stm ()) stopper
-
-let parse_programm = 
-  parse_statements end_of_input >>| (fun c -> Programm c)
-
-let parse_str ?(parser=parse_programm) str =
-  match
-    Angstrom.parse_string (parser) ~consume:Angstrom.Consume.All str
-  with
->>>>>>> c3f9aed8
   | Result.Ok x -> Result.Ok x
   | Error er -> Result.Error (`ParsingError er)
 ;;
