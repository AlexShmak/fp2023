(** Copyright 2023, Kuarni, AlexShmak *)

(** SPDX-License-Identifier: LGPL-3.0-or-later *)

open Angstrom
open Ast

type error = [ `ParsingError of string ]

let chars2string chars = List.fold_left (fun a b -> a ^ Char.escaped b) "" chars

let is_space = function
  | ' ' | '\t' -> true
  | _ -> false
;;

let is_line_break = function
  | '\n' | '\r' -> true
  | _ -> false
;;

let is_empty ch = is_space ch || is_line_break ch

let is_lower = function
  | 'a' .. 'z' -> true
  | _ -> false
;;

let is_upper = function
  | 'A' .. 'Z' -> true
  | _ -> false
;;

let is_letter ch = is_lower ch || is_upper ch

let is_digit = function
  | '0' .. '9' -> true
  | _ -> false
;;

let is_end = function
  | ';' -> true
  | _ -> false
;;

let keywords =
  [ "let"
  ; "var"
  ; "const"
  ; "function"
  ; "if"
  ; "return"
  ; "else"
  ; "this"
  ; "true"
  ; "false"
  ; "undefined"
  ; "null"
  ; "while"
  ; "for"
  ]
;;

let is_string_sign = function
  | '\"' | '\'' -> true
  | _ -> false
;;

let is_keyword ch = List.mem ch keywords

let rec return_eq_element el_for_comp trans = function
  | a :: tail ->
    if el_for_comp = trans a then Some a else return_eq_element el_for_comp trans tail
  | _ -> None
;;

let is_spec_symbol = function
  | '$' | '_' -> true
  | _ -> false
;;

let is_valid_first_identifier_ch ch = is_letter ch || is_spec_symbol ch
let is_valid_identifier_ch ch = is_valid_first_identifier_ch ch || is_digit ch
let read_word = take_while is_valid_identifier_ch

let end_of_word =
  peek_char
  >>= function
  | Some ch ->
    if is_valid_identifier_ch ch then fail "it isn't end of word" else return ()
  | _ -> return ()
;;

let empty = skip_while is_empty
let empty1 = take_while1 is_empty *> return ()
let spaces = skip_while is_space
let spaces_both_sides p = spaces *> p <* spaces
let token_space p = spaces *> p
let token p = empty *> p
let token1 p = empty1 *> p
let token_btw p = empty *> p <* empty
let token_ch ch = token_btw @@ char ch
let token_str s = token @@ string s
let between p l r = l *> p <* r
let lp = token_ch '('
let rp = token_ch ')'
let lc = token_ch '{'
let rc = token_ch '}'
let ls = token_ch '['
let rs = token_ch ']'
let parens p = between p lp rp
let cur_parens p = between p lc rc
let sq_parens p = between p ls rs
let empty_stm = empty *> end_of_input <|> skip is_end
let to_end_of_stm = empty_stm <|> empty
let some n = Some n
let number n = Number n
let bool b = Bool b
let const c = Const c
let var v = Var v
let expression e = Expression e
let array a = Array_list a
let bop f acc x = BinOp (f, acc, x)

let parse_number =
  lift3 (fun a b c -> a ^ b ^ c) (take_while is_digit) (string ".") (take_while is_digit)
  <|> take_while1 is_digit
  >>= (function
         | "." -> fail "incorrect number"
         | _ as num -> return num)
  >>| fun n -> number @@ float_of_string n
;;

(*TODO: -,NaN..., BigINT*)

let parse_bool =
  string "true" *> return true <|> string "false" *> return false >>| bool <* end_of_word
;;

let parse_str =
  satisfy is_string_sign
  *> scan_string false (fun state ch ->
    if state
    then Some false
    else if is_string_sign ch
    then None
    else (
      match ch with
      | '\\' -> Some true
      | _ -> Some false))
  >>| (fun s -> String s)
  <* satisfy is_string_sign
;;

let valid_identifier =
  token
  @@ lift2
       ( ^ )
       (satisfy is_valid_first_identifier_ch
        >>| Char.escaped
        <?> "invalid first char of var name")
       (fix (fun self ->
          lift2 ( ^ ) (satisfy is_valid_identifier_ch >>| Char.escaped) self <|> return "")
        <?> "invalid chars of var name")
  >>= fun name ->
  if is_keyword name
  then fail "name of identifier shouldn't be a keyword"
  else return name
;;

let parse_empty_stms = many empty_stm

let parse_args_names =
  parens (sep_by (token_str ",") valid_identifier) <?> "incorrect function arguments"
;;

let parse_comma parser = sep_by (token_ch ',') parser <* (token_ch ',' <|> return ' ')
let parse_op ops = choice (List.map (fun (js_op, op) -> string js_op *> return op) ops)

(*----------unary operators----------*)

let pre_un_op = [ "+", Plus; "-", Minus ] (*precedence 14*)

(*----------bin operators----------*)

(*([(JS name, Ast bin_op), JS precedence])*)
let mul_div_rem_op = [ "*", Mul; "/", Div ] (*precedence 12*)
let add_sub_op = [ "+", Add; "-", Sub ] (*precedence 11*)
let equality_op = [ "==", Equal; "!=", NotEqual ] (*precedence 8*)
let assign_op = [ "=", Assign ] (*precedence 2*)
let list_of_bops = [ assign_op; equality_op; add_sub_op; mul_div_rem_op ]
(*from lower to greater precedence*)

let chainl1 parser op =
  let rec go acc =
    token (parse_op op)
    >>| (fun op -> Some op)
    <|> return None
    >>= function
    | Some f -> parser >>| (fun x -> bop f acc x) >>= go
    | _ -> return acc
  in
  parser >>= fun init -> go init
;;

(*----------expression parsers----------*)
<<<<<<< HEAD

let rec parse_arrow_func () =
  token parse_args_names
  >>= fun args ->
  token_str "=>"
  *> token
       (cur_parens (many @@ parse_stm ())
        >>| (fun stms -> Block stms)
        <|> (start_parse_expression () >>| fun exp -> Block [ Return exp ]))
  >>| fun body -> AnonFunction (args, body)

and parse_anon_func () =
  token_str "function" *> token parse_args_names
  >>= fun args ->
  parse_block_or_stm () <* to_end_of_stm >>| fun body -> AnonFunction (args, body)

and parse_object_deck () =
  cur_parens
    (parse_comma
       (both
          (choice
             [ sq_parens @@ start_parse_expression ()
             ; parse_str >>| const
             ; (valid_identifier >>| fun x -> const (String x))
             ])
          (token_ch ':' *> start_parse_expression ())
        <|> (*method parser*)
        (valid_identifier
         >>= fun name ->
         token parse_args_names
         >>= fun arguments ->
         parse_block_or_stm ()
         <* to_end_of_stm
         >>| fun body -> const (String name), AnonFunction (arguments, body))))
  >>| fun properties -> ObjectDef properties

and parse_array () =
  sq_parens @@ sep_by (char ',') (spaces_both_sides (start_parse_expression ()))

and parse_mini_expression () =
  token
    (choice
       [ parse_object_deck ()
       ; parse_arrow_func ()
       ; parens @@ start_parse_expression ()
       ; parse_anon_func ()
       ; string "this" <* end_of_word >>| var
       ; (string "null" <* end_of_word >>| fun _ -> const Null)
       ; (string "undefined" <* end_of_word >>| fun _ -> const Undefined)
       ; parse_number >>| const
       ; parse_bool >>| const
       ; parse_str >>| const
       ; valid_identifier >>| var
       ; parse_array () >>| array
       ])
  <?> "invalid part of expression"

and parse_spec_bop () =
  let rec go acc =
    choice
      [ (*Property call parser*)
        (token_ch '.' *> read_word >>| fun prop -> bop PropAccs acc (Const (String prop)))
      ; (*Bracket property call parser*)
        (sq_parens @@ start_parse_expression () >>| fun x -> bop SqPropAccs acc x)
      ; (*Fun call parser*)
        (parens @@ parse_comma @@ start_parse_expression ()
         >>| fun arg -> FunctionCall (acc, arg))
      ]
    >>= go
    <|> return acc
  in
=======
  
let rec parse_arrow_func = fun () ->
  token parse_args_names >>= fun args ->
    token_str "=>" *>
    token ((cur_parens (many @@ parse_stm ()) >>| fun stms -> Block stms) <|>
    (start_parse_expression () >>| fun exp -> Block [Return exp])) >>| fun body ->
      AnonFunction(args, body)

and parse_anon_func = fun () ->
  token_str "function" *> token parse_args_names >>= fun args-> 
    (parse_block_or_stm ())
    >>| fun body -> AnonFunction(args, body)

and parse_object_deck = fun () ->
  cur_parens (parse_comma
    (both (choice [
      sq_parens @@ start_parse_expression ();
      parse_str >>| const;
      valid_identifier >>| fun x -> const (String x)
    ])
    (token_ch ':' *> start_parse_expression ()) <|>
    (*method parser*)
    (valid_identifier >>= fun name -> 
      token parse_args_names >>= fun arguments -> 
        (parse_block_or_stm ())
        >>| fun body -> (const (String name), AnonFunction(arguments, body))
    ))
  ) >>| fun properties ->
    ObjectDef properties

and parse_mini_expression = fun () ->
  token (choice [
      parse_object_deck ();
      parse_arrow_func ();
      parens @@ start_parse_expression ();
      parse_anon_func ();
      string "this" <* end_of_word >>| var;
      string "null" <* end_of_word >>| (fun _ -> const Null);
      string "undefined" <* end_of_word >>| (fun _ -> const Undefined);
      parse_number >>| const;
      parse_bool >>| const;
      parse_str >>| const;
      valid_identifier >>| var
    ]) <?> "invalid part of expression"

and parse_spec_bop = fun () ->
  let rec go acc = choice [
    (*Property call parser*)
    (token_ch '.' *> read_word >>| fun prop -> bop PropAccs acc (Const (String prop)));
    (*Bracket property call parser*)
    (sq_parens @@ start_parse_expression () >>| fun x -> bop SqPropAccs acc x);
    (*Fun call parser*)
    (parens @@ parse_comma @@ start_parse_expression () >>| fun arg -> FunctionCall(acc, arg));
  ] >>= go <|> return acc in
>>>>>>> db1be9a9
  parse_mini_expression () >>= fun init -> go init

and parse_pre_uop () =
  token @@ parse_op pre_un_op
  >>| (fun op -> Some op)
  <|> return None
  >>= function
  | Some op -> parse_pre_uop () >>| fun ex -> UnOp (op, ex)
  | _ -> parse_spec_bop ()

and parse_bop = function
  | a :: b -> chainl1 (parse_bop b) a
  | _ -> parse_pre_uop ()

and start_parse_expression () =
  fix (fun _ -> parse_bop list_of_bops <* empty) <?> "incorrect expression"

(*----------statement parsers----------*)

<<<<<<< HEAD
and parse_return () = start_parse_expression () >>| (fun c -> Return c) <* to_end_of_stm
=======
and parse_return = fun () ->
  start_parse_expression () >>| (fun c -> Return c)

and parse_func = fun () ->
  valid_identifier >>= fun name -> 
    token parse_args_names >>= fun arguments -> 
      (parse_block_or_stm ())
      >>| fun body -> FunDeck { 
          fun_identifier = name; 
          arguments = arguments; 
          body = body 
        }
>>>>>>> db1be9a9

and parse_func () =
  valid_identifier
  >>= fun name ->
  token parse_args_names
  >>= fun arguments ->
  parse_block_or_stm ()
  <* to_end_of_stm
  >>| fun body -> FunDeck { fun_identifier = name; arguments; body }

and parse_var (init_word : string) =
  valid_identifier
  >>= fun identifier ->
<<<<<<< HEAD
  option false (token_str "=" *> return true)
  >>= (function
         | true -> start_parse_expression ()
         | _ -> return (Const Undefined))
  <* to_end_of_stm
  >>| fun expr ->
  VarDeck { var_identifier = identifier; is_const = init_word = "const"; value = expr }

and parse_block () =
  fix (fun _ -> cur_parens (many @@ parse_stm ()) >>| fun stms -> Block stms)

and parse_block_or_stm () = parse_block () <|> (parse_stm () >>| fun stm -> Block [ stm ])

and parse_if () =
  parens (start_parse_expression ())
  >>= fun condition ->
  parse_block_or_stm ()
  <?> "invalid then statement"
  >>= fun then_stm ->
  token_str "else" *> token1 (parse_block_or_stm ())
  <?> "invalid else statement"
  <|> return (Block [])
  >>| fun else_stm -> If (condition, then_stm, else_stm)

and parse_while () =
  token @@ parens (start_parse_expression ())
  <?> "invalid while loop condition"
  >>= fun condition ->
  parse_block_or_stm ()
  <?> "invalid while loop body"
  >>| fun body -> While (condition, body)

and parse_for () =
  let parse_for_loop_condition () =
    parens (sep_by (char ';') (spaces_both_sides (start_parse_expression ())))
    <?> "invalid for loop condition"
  in
  let parse_for_loop_body () = parse_block_or_stm () <?> "invalid for loop body" in
  parse_for_loop_condition ()
  >>= fun condition -> parse_for_loop_body () >>| fun body -> For (condition, body)

and parse_stm () =
  parse_empty_stms
  *> token
       (parse_block ()
        <|> (start_parse_expression () >>| expression)
        <|> (read_word
             >>= fun word ->
             match word with
             | "let" | "const" | "var" ->
               token1 @@ parse_var word <?> "wrong var statement"
             | "function" -> token1 @@ parse_func () <?> "wrong function statement"
             | "if" -> token1 @@ parse_if () <?> "wrong if statement"
             | "return" -> token1 @@ parse_return () <?> "wrong return statement"
             | "while" -> token1 @@ parse_while () <?> "wrong while statement"
             | "for" -> token1 @@ parse_for () <?> "wrong for statement"
             | "" ->
               peek_char_fail
               >>= fun ch ->
               fail @@ "there is unexpected symbol: '" ^ Char.escaped ch ^ "'"
             | _ -> fail @@ "there is an invalid keyword: \"" ^ word ^ "\""))
  <* empty
  <?> "incorrect statement"

and parse_statements stopper = many_till (parse_stm ()) stopper

let parse_programm = parse_statements end_of_input >>| fun c -> Programm c

let parse_str ?(parser = parse_programm) str =
  match Angstrom.parse_string parser ~consume:Angstrom.Consume.All str with
=======
    (option false (token_str "=" *> return true) >>= function
    | true -> start_parse_expression ()
    | _ -> return (Const(Undefined))) >>| fun expr ->
      VarDeck 
      {
        var_identifier = identifier;
        is_const = init_word = "const";
        value = expr;
      }

and parse_block = fun () -> fix(fun _ ->
  cur_parens (many @@ parse_stm ()) >>| fun stms -> Block stms)

and parse_block_or_stm = fun () ->
  parse_block () <|> 
  (parse_stm () >>| fun stm -> Block [stm])

and parse_if = fun () ->
  parens (start_parse_expression ()) >>= fun condition ->
   parse_block_or_stm () <?> "invalid then statement" >>= fun then_stm ->
    token_str "else" *> token1 (parse_block_or_stm ()) <?> "invalid else statement" 
    <|> return (Block [])
    >>| fun else_stm ->
      If (condition, then_stm, else_stm)

and parse_stm = fun () ->
  parse_empty_stms *> token (
    (parse_block ()) <|>
    (start_parse_expression () >>| expression) <|>
    (read_word >>= 
    (fun word -> match word with
      | "let" | "const" | "var" -> token1 @@ parse_var word <?> "wrong var statement"
      | "function" -> token1 @@ parse_func () <?> "wrong function statement"
      | "if" -> token1 @@ parse_if () <?> "wrong if statement"
      | "return" -> token1 @@ parse_return () <?> "wrong return statement"
      | "" ->  peek_char_fail >>= fun ch -> fail @@ "there is unexpected symbol: '"^(Char.escaped ch)^"'"
      | _ -> fail @@ "there is an invalid keyword: \""^word^"\""
    ))) <* to_end_of_stm <?> "incorrect statement"

and parse_statements stopper =
    many_till (parse_stm ()) stopper

let parse_programm = 
  parse_statements end_of_input >>| (fun c -> Programm c)

let parse_str ?(parser=parse_programm) str =
  match
    Angstrom.parse_string (parser) ~consume:Angstrom.Consume.All str
  with
>>>>>>> db1be9a9
  | Result.Ok x -> Result.Ok x
  | Error er -> Result.Error (`ParsingError er)
;;

let parse str = parse_str ~parser:parse_programm str

let parse_expression str =
  parse_str ~parser:(start_parse_expression () >>| fun e -> Expression e) str
;;<|MERGE_RESOLUTION|>--- conflicted
+++ resolved
@@ -175,10 +175,11 @@
 ;;
 
 let parse_comma parser = sep_by (token_ch ',') parser <* (token_ch ',' <|> return ' ')
+let parse_semi_colon parser = sep_by (token_ch ';') parser <* (token_ch ';' <|> return ' ')
 let parse_op ops = choice (List.map (fun (js_op, op) -> string js_op *> return op) ops)
 
 (*----------unary operators----------*)
-
+let parse_comma parser = sep_by (token_ch ',') parser <* (token_ch ',' <|> return ' ')
 let pre_un_op = [ "+", Plus; "-", Minus ] (*precedence 14*)
 
 (*----------bin operators----------*)
@@ -204,7 +205,6 @@
 ;;
 
 (*----------expression parsers----------*)
-<<<<<<< HEAD
 
 let rec parse_arrow_func () =
   token parse_args_names
@@ -218,8 +218,7 @@
 
 and parse_anon_func () =
   token_str "function" *> token parse_args_names
-  >>= fun args ->
-  parse_block_or_stm () <* to_end_of_stm >>| fun body -> AnonFunction (args, body)
+  >>= fun args -> parse_block_or_stm () >>| fun body -> AnonFunction (args, body)
 
 and parse_object_deck () =
   cur_parens
@@ -237,7 +236,6 @@
          token parse_args_names
          >>= fun arguments ->
          parse_block_or_stm ()
-         <* to_end_of_stm
          >>| fun body -> const (String name), AnonFunction (arguments, body))))
   >>| fun properties -> ObjectDef properties
 
@@ -276,62 +274,6 @@
     >>= go
     <|> return acc
   in
-=======
-  
-let rec parse_arrow_func = fun () ->
-  token parse_args_names >>= fun args ->
-    token_str "=>" *>
-    token ((cur_parens (many @@ parse_stm ()) >>| fun stms -> Block stms) <|>
-    (start_parse_expression () >>| fun exp -> Block [Return exp])) >>| fun body ->
-      AnonFunction(args, body)
-
-and parse_anon_func = fun () ->
-  token_str "function" *> token parse_args_names >>= fun args-> 
-    (parse_block_or_stm ())
-    >>| fun body -> AnonFunction(args, body)
-
-and parse_object_deck = fun () ->
-  cur_parens (parse_comma
-    (both (choice [
-      sq_parens @@ start_parse_expression ();
-      parse_str >>| const;
-      valid_identifier >>| fun x -> const (String x)
-    ])
-    (token_ch ':' *> start_parse_expression ()) <|>
-    (*method parser*)
-    (valid_identifier >>= fun name -> 
-      token parse_args_names >>= fun arguments -> 
-        (parse_block_or_stm ())
-        >>| fun body -> (const (String name), AnonFunction(arguments, body))
-    ))
-  ) >>| fun properties ->
-    ObjectDef properties
-
-and parse_mini_expression = fun () ->
-  token (choice [
-      parse_object_deck ();
-      parse_arrow_func ();
-      parens @@ start_parse_expression ();
-      parse_anon_func ();
-      string "this" <* end_of_word >>| var;
-      string "null" <* end_of_word >>| (fun _ -> const Null);
-      string "undefined" <* end_of_word >>| (fun _ -> const Undefined);
-      parse_number >>| const;
-      parse_bool >>| const;
-      parse_str >>| const;
-      valid_identifier >>| var
-    ]) <?> "invalid part of expression"
-
-and parse_spec_bop = fun () ->
-  let rec go acc = choice [
-    (*Property call parser*)
-    (token_ch '.' *> read_word >>| fun prop -> bop PropAccs acc (Const (String prop)));
-    (*Bracket property call parser*)
-    (sq_parens @@ start_parse_expression () >>| fun x -> bop SqPropAccs acc x);
-    (*Fun call parser*)
-    (parens @@ parse_comma @@ start_parse_expression () >>| fun arg -> FunctionCall(acc, arg));
-  ] >>= go <|> return acc in
->>>>>>> db1be9a9
   parse_mini_expression () >>= fun init -> go init
 
 and parse_pre_uop () =
@@ -351,41 +293,22 @@
 
 (*----------statement parsers----------*)
 
-<<<<<<< HEAD
-and parse_return () = start_parse_expression () >>| (fun c -> Return c) <* to_end_of_stm
-=======
-and parse_return = fun () ->
-  start_parse_expression () >>| (fun c -> Return c)
-
-and parse_func = fun () ->
-  valid_identifier >>= fun name -> 
-    token parse_args_names >>= fun arguments -> 
-      (parse_block_or_stm ())
-      >>| fun body -> FunDeck { 
-          fun_identifier = name; 
-          arguments = arguments; 
-          body = body 
-        }
->>>>>>> db1be9a9
+and parse_return () = start_parse_expression () >>| fun c -> Return c
 
 and parse_func () =
   valid_identifier
   >>= fun name ->
   token parse_args_names
   >>= fun arguments ->
-  parse_block_or_stm ()
-  <* to_end_of_stm
-  >>| fun body -> FunDeck { fun_identifier = name; arguments; body }
+  parse_block_or_stm () >>| fun body -> FunDeck { fun_identifier = name; arguments; body }
 
 and parse_var (init_word : string) =
   valid_identifier
   >>= fun identifier ->
-<<<<<<< HEAD
   option false (token_str "=" *> return true)
   >>= (function
          | true -> start_parse_expression ()
          | _ -> return (Const Undefined))
-  <* to_end_of_stm
   >>| fun expr ->
   VarDeck { var_identifier = identifier; is_const = init_word = "const"; value = expr }
 
@@ -413,14 +336,12 @@
   <?> "invalid while loop body"
   >>| fun body -> While (condition, body)
 
-and parse_for () =
-  let parse_for_loop_condition () =
-    parens (sep_by (char ';') (spaces_both_sides (start_parse_expression ())))
-    <?> "invalid for loop condition"
-  in
-  let parse_for_loop_body () = parse_block_or_stm () <?> "invalid for loop body" in
-  parse_for_loop_condition ()
-  >>= fun condition -> parse_for_loop_body () >>| fun body -> For (condition, body)
+(* and parse_for () =
+  token @@ parens (sep_by (token_str ";") (parse_stm ())) 
+  <?> "invalid for loop condition"
+  >>= fun condition -> 
+    parse_block_or_stm ()
+  >>| fun body -> For (condition, body) *)
 
 and parse_stm () =
   parse_empty_stms
@@ -436,13 +357,13 @@
              | "if" -> token1 @@ parse_if () <?> "wrong if statement"
              | "return" -> token1 @@ parse_return () <?> "wrong return statement"
              | "while" -> token1 @@ parse_while () <?> "wrong while statement"
-             | "for" -> token1 @@ parse_for () <?> "wrong for statement"
+             (* | "for" -> token1 @@ parse_for () <?> "wrong for statement" *)
              | "" ->
                peek_char_fail
                >>= fun ch ->
                fail @@ "there is unexpected symbol: '" ^ Char.escaped ch ^ "'"
              | _ -> fail @@ "there is an invalid keyword: \"" ^ word ^ "\""))
-  <* empty
+  <* to_end_of_stm
   <?> "incorrect statement"
 
 and parse_statements stopper = many_till (parse_stm ()) stopper
@@ -451,57 +372,6 @@
 
 let parse_str ?(parser = parse_programm) str =
   match Angstrom.parse_string parser ~consume:Angstrom.Consume.All str with
-=======
-    (option false (token_str "=" *> return true) >>= function
-    | true -> start_parse_expression ()
-    | _ -> return (Const(Undefined))) >>| fun expr ->
-      VarDeck 
-      {
-        var_identifier = identifier;
-        is_const = init_word = "const";
-        value = expr;
-      }
-
-and parse_block = fun () -> fix(fun _ ->
-  cur_parens (many @@ parse_stm ()) >>| fun stms -> Block stms)
-
-and parse_block_or_stm = fun () ->
-  parse_block () <|> 
-  (parse_stm () >>| fun stm -> Block [stm])
-
-and parse_if = fun () ->
-  parens (start_parse_expression ()) >>= fun condition ->
-   parse_block_or_stm () <?> "invalid then statement" >>= fun then_stm ->
-    token_str "else" *> token1 (parse_block_or_stm ()) <?> "invalid else statement" 
-    <|> return (Block [])
-    >>| fun else_stm ->
-      If (condition, then_stm, else_stm)
-
-and parse_stm = fun () ->
-  parse_empty_stms *> token (
-    (parse_block ()) <|>
-    (start_parse_expression () >>| expression) <|>
-    (read_word >>= 
-    (fun word -> match word with
-      | "let" | "const" | "var" -> token1 @@ parse_var word <?> "wrong var statement"
-      | "function" -> token1 @@ parse_func () <?> "wrong function statement"
-      | "if" -> token1 @@ parse_if () <?> "wrong if statement"
-      | "return" -> token1 @@ parse_return () <?> "wrong return statement"
-      | "" ->  peek_char_fail >>= fun ch -> fail @@ "there is unexpected symbol: '"^(Char.escaped ch)^"'"
-      | _ -> fail @@ "there is an invalid keyword: \""^word^"\""
-    ))) <* to_end_of_stm <?> "incorrect statement"
-
-and parse_statements stopper =
-    many_till (parse_stm ()) stopper
-
-let parse_programm = 
-  parse_statements end_of_input >>| (fun c -> Programm c)
-
-let parse_str ?(parser=parse_programm) str =
-  match
-    Angstrom.parse_string (parser) ~consume:Angstrom.Consume.All str
-  with
->>>>>>> db1be9a9
   | Result.Ok x -> Result.Ok x
   | Error er -> Result.Error (`ParsingError er)
 ;;
