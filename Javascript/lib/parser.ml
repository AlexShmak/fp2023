--- conflicted
+++ resolved
@@ -95,8 +95,6 @@
 let const c = Const c
 let var v = Var v
 let expression e = Expression e
-<<<<<<< HEAD
-let fun_call name args = FunctionCall (name, args)
 let array_list array = Array_list array
 
 let parse_number =
@@ -107,8 +105,6 @@
          | _ as num -> return num)
   >>| fun n -> number @@ float_of_string n
 ;;
-=======
->>>>>>> 0633db4f
 
 (*TODO: -,NaN..., BigINT*)
 
@@ -128,7 +124,6 @@
 ;;
 
 let valid_identifier =
-<<<<<<< HEAD
   token
   @@ lift2
        ( ^ )
@@ -143,43 +138,26 @@
   then fail "name of identifier shouldn't be a keyword"
   else return name
 ;;
-=======
-  token @@ lift2 (^) 
-  (satisfy is_valid_first_identifier_ch >>| Char.escaped <?> "invalid first char of var name")
-  (fix(fun self -> 
-    lift2 (^) (satisfy is_valid_identifier_ch >>| Char.escaped) self <|> return "") <?> "invalid chars of var name")
-  >>= fun name -> 
-    if is_keyword name then fail "name of identifier shouldn't be a keyword" else return name
-
-let parse_empty_stms =
-  many empty_stm
-
-let parse_args_names = parens(sep_by (token_str ",") (valid_identifier)) <?> "incorrect function arguments"
+
+let parse_empty_stms = many empty_stm
+
+let parse_args_names =
+  parens (sep_by (token_str ",") valid_identifier) <?> "incorrect function arguments"
+;;
 
 (*----------unary operators----------*)
 
-let pre_un_op = [("+", Plus); ("-", Minus)] (*precedence 14*)
+let pre_un_op = [ "+", Plus; "-", Minus ] (*precedence 14*)
 
 (*----------bin operators----------*)
->>>>>>> 0633db4f
-
-(*TODO: Error, Here is some problem with it*)
-
-let bop op first second = BinOp (op, first, second)
-let uop op = UnrecognizedOp op
+
 let mul_div_rem_op = [ "*", Mul; "/", Div ] (*precedence 12*)
 let add_sub_op = [ "+", Add; "-", Sub ] (*precedence 11*)
 let equality_op = [ "==", Equal; "!=", NotEqual ] (*precedence 8*)
 let list_of_bops = [ equality_op; add_sub_op; mul_div_rem_op ]
 (*from lower to greater precedence*)
 
-<<<<<<< HEAD
-let op_parse ops = choice (List.map (fun (js_op, op) -> string js_op *> return op) ops)
-=======
-let parse_op ops =
-  choice
-    (List.map (fun (js_op, op) -> string js_op *> (return op)) ops)
->>>>>>> 0633db4f
+let parse_op ops = choice (List.map (fun (js_op, op) -> string js_op *> return op) ops)
 
 let chainl1 parser op =
   let rec go acc =
@@ -193,88 +171,101 @@
   parser >>= fun init -> go init
 ;;
 
-<<<<<<< HEAD
+(*----------expression parsers----------*)
+
 let rec parse_arguments () =
-  parens (sep_by (token_str ",") (expression_parser ()))
+  parens (sep_by (token_str ",") (start_parse_expression ()))
   <?> "incorrect function arguments"
 
-and bop_parser = function
-  | a :: b -> chainl1 (bop_parser b) (op_parse a)
-  | _ -> mini_expression_parser ()
+and parse_arrow_func () =
+  token parse_args_names
+  >>= fun args ->
+  token_str "=>"
+  *> token
+       (cur_parens (many @@ parse_stm ())
+        >>| (fun stms -> Block stms)
+        <|> (start_parse_expression () >>| fun exp -> Block [ Return exp ]))
+  >>| fun body -> AnonFunction (args, body)
+
+and parse_anon_func () =
+  token_str "function" *> token parse_args_names
+  >>= fun args ->
+  parse_block_or_stm () <* to_end_of_stm >>| fun body -> AnonFunction (args, body)
+
+and parse_func_call () =
+  lift2
+    (fun f args -> FunctionCall (f, args))
+    (choice
+       [ valid_identifier >>| var
+       ; parse_anon_func ()
+       ; parens @@ start_parse_expression ()
+       ])
+    (parse_arguments ())
+
+and parse_bop = function
+  | a :: b -> chainl1 (parse_bop b) (parse_op a)
+  | _ -> parse_pre_uop ()
+
+and parse_pre_uop () =
+  token @@ parse_op pre_un_op
+  >>| (fun op -> Some op)
+  <|> return None
+  >>= function
+  | Some op -> parse_pre_uop () >>| fun ex -> UnOp (op, ex)
+  | _ -> parse_mini_expression ()
 
 and array_parser () =
-  token @@ sq_parens (sep_by (char ',') (space_both_sides (expression_parser ())))
+  token @@ sq_parens (sep_by (char ',') (space_both_sides (start_parse_expression ())))
   <?> "incorrect array expression"
 
-and mini_expression_parser () =
+and parse_mini_expression () =
   token
     (choice
-       [
-         parens @@ expression_parser ();
-         lift2 fun_call valid_identifier (parse_arguments ());
-         parse_number >>| const;
-         parse_str >>| const;
-         valid_identifier >>| var;
-         array_parser () >>| array_list;
+       [ parse_arrow_func ()
+       ; parse_func_call ()
+       ; parens @@ start_parse_expression ()
+       ; parse_anon_func ()
+       ; parse_number >>| const
+       ; parse_str >>| const
+       ; valid_identifier >>| var
+       ; array_parser () >>| array_list
        ])
   <?> "invalid part of expression"
 
-and expression_parser () =
-  fix (fun _ -> bop_parser list_of_bops) <?> "incorrect expression"
-;;
-
-let parse_return = token @@ expression_parser () >>| (fun c -> Return c) <* to_end_of_stm
-let parse_empty_stms = many empty_stm
-
-let rec func_parser () =
-  token valid_identifier
+and start_parse_expression () =
+  fix (fun _ -> parse_bop list_of_bops <* empty) <?> "incorrect expression"
+
+(*----------statement parsers----------*)
+
+and parse_return () = start_parse_expression () >>| (fun c -> Return c) <* to_end_of_stm
+
+and parse_func () =
+  valid_identifier
   >>= fun name ->
-  token @@ parse_arguments ()
+  token parse_args_names
   >>= fun arguments ->
   parse_block_or_stm ()
   <* to_end_of_stm
   >>| fun body -> FunDeck { fun_identifier = name; arguments; body }
 
-and var_parser (init_word : string) =
+and parse_var (init_word : string) =
   valid_identifier
   >>= fun identifier ->
-  token_str "="
-  *> (token @@ (string "function" *> token (parse_arguments ()))
-      >>= (fun arguments ->
-            parse_block_or_stm ()
-            <* to_end_of_stm
-            >>| fun body -> FunDeck { fun_identifier = identifier; arguments; body })
-      <|> (expression_parser ()
-           <* to_end_of_stm
-           >>| some
-           <|> to_end_of_stm *> return None
-           <?> "incorrect definition"
-           >>| fun expr ->
-           VarDeck
-             { var_identifier = identifier; is_const = init_word = "const"; value = expr }
-          ))
+  option false (token_str "=" *> return true)
+  >>= (function
+         | true -> start_parse_expression () >>| some
+         | _ -> return None)
+  <* to_end_of_stm
+  >>| fun expr ->
+  VarDeck { var_identifier = identifier; is_const = init_word = "const"; value = expr }
 
 and parse_block_or_stm () =
   cur_parens (many @@ parse_stm ())
   <|> (parse_stm () >>| fun stm -> [ stm ])
   >>| fun stms -> Block stms
 
-and while_parser () =
-  token @@ parens (expression_parser ()) <?> "invalid while loop condition" >>= fun condition ->
-  parse_block_or_stm () <?> "invalid while loop body" >>| fun body ->
-  While (condition, body)
-
-and for_parser () =
-  let parse_for_loop_condition () =
-    parens (sep_by (char ';') (space_both_sides (expression_parser ())))
-    <?> "invalid for loop condition"
-  in
-  let parse_for_loop_body () = parse_block_or_stm () <?> "invalid for loop body" in
-  parse_for_loop_condition ()
-  >>= fun condition -> parse_for_loop_body () >>| fun body -> For (condition, body)
-
-and if_parser () =
-  token @@ parens (expression_parser ())
+and parse_if () =
+  parens (start_parse_expression ())
   >>= fun condition ->
   parse_block_or_stm ()
   <?> "invalid then statement"
@@ -284,22 +275,38 @@
   <|> return (Block [])
   >>| fun else_stm -> If (condition, then_stm, else_stm)
 
+and parse_while () =
+  token @@ parens (start_parse_expression ())
+  <?> "invalid while loop condition"
+  >>= fun condition ->
+  parse_block_or_stm ()
+  <?> "invalid while loop body"
+  >>| fun body -> While (condition, body)
+
+and parse_for () =
+  let parse_for_loop_condition () =
+    parens (sep_by (char ';') (space_both_sides (start_parse_expression ())))
+    <?> "invalid for loop condition"
+  in
+  let parse_for_loop_body () = parse_block_or_stm () <?> "invalid for loop body" in
+  parse_for_loop_condition ()
+  >>= fun condition -> parse_for_loop_body () >>| fun body -> For (condition, body)
+
 and parse_stm () =
   parse_empty_stms
   *> token
-       (expression_parser ()
+       (start_parse_expression ()
         >>| expression
         <|> (read_word
              >>= fun word ->
              match word with
              | "let" | "const" | "var" ->
-               token1 @@ var_parser word <?> "wrong var statement"
-             | "function" -> token1 @@ func_parser () <?> "wrong function statement"
-             | "if" -> token1 @@ if_parser () <?> "wrong if statement"
-             | "while" ->
-                 token1 @@ while_parser () <?> "wrong while loop statement"
-             | "for" -> token1 @@ for_parser () <?> "wrong for loop statement"
-             | "return" -> token parse_return <?> "wrong return statement"
+               token1 @@ parse_var word <?> "wrong var statement"
+             | "function" -> token1 @@ parse_func () <?> "wrong function statement"
+             | "if" -> token1 @@ parse_if () <?> "wrong if statement"
+             | "return" -> token (parse_return ()) <?> "wrong return statement"
+             | "while" -> token1 @@ parse_while () <?> "wrong while statement"
+             | "for" -> token1 @@ parse_for () <?> "wrong for statement"
              | "" ->
                peek_char_fail
                >>= fun ch ->
@@ -314,132 +321,12 @@
 
 let parse_str ?(parser = parse_programm) str =
   match Angstrom.parse_string parser ~consume:Angstrom.Consume.All str with
-=======
-(*----------expression parsers----------*)
-
-let rec parse_arguments = fun () ->
-  parens(sep_by (token_str ",") (start_parse_expression ())) <?> "incorrect function arguments"
-  
-and parse_arrow_func = fun () ->
-  token parse_args_names >>= fun args ->
-    token_str "=>" *>
-    token ((cur_parens (many @@ parse_stm ()) >>| fun stms -> Block stms) <|>
-    (start_parse_expression () >>| fun exp -> Block [Return exp])) >>| fun body ->
-      AnonFunction(args, body)
-
-and parse_anon_func = fun () ->
-  token_str "function" *> token parse_args_names >>= fun args-> 
-    (parse_block_or_stm () <* to_end_of_stm)
-    >>| fun body -> AnonFunction(args, body)
-
-and parse_func_call = fun () ->
-  lift2
-  (fun f args -> FunctionCall(f, args))
-  (choice [
-    valid_identifier >>| var;
-    parse_anon_func ();
-    parens @@ start_parse_expression ()
-  ])
-  (parse_arguments ())
-
-and parse_bop = function
-  | a :: b -> chainl1 (parse_bop b) (parse_op a)
-  | _ -> parse_pre_uop ()
-
-and parse_pre_uop = fun () ->
-  (token @@ parse_op pre_un_op >>| fun op -> Some op) <|> return None >>= function
-  | Some op -> parse_pre_uop () >>| (fun ex -> UnOp(op, ex))
-  | _ -> parse_mini_expression ()
-
-and parse_mini_expression = fun () ->
-  token (choice [
-      parse_arrow_func ();
-      parse_func_call ();
-      parens @@ start_parse_expression ();
-      parse_anon_func ();
-      parse_number >>| const;
-      parse_str >>| const;
-      valid_identifier >>| var
-    ]) <?> "invalid part of expression"
-
-and start_parse_expression = fun () ->
-  fix(fun _ -> parse_bop list_of_bops <* empty)
-  <?> "incorrect expression"
-
-(*----------statement parsers----------*)
-
-and parse_return = fun () ->
-  start_parse_expression () >>| (fun c -> Return c) <* to_end_of_stm
-
-and parse_func = fun () ->
-  valid_identifier >>= fun name -> 
-    token parse_args_names >>= fun arguments -> 
-      (parse_block_or_stm () <* to_end_of_stm)
-      >>| fun body -> FunDeck { 
-          fun_identifier = name; 
-          arguments = arguments; 
-          body = body 
-        }
-
-and parse_var (init_word: string) = 
-  valid_identifier
-  >>= fun identifier ->
-    (option false (token_str "=" *> return true) >>= function
-    | true -> start_parse_expression () >>| some
-    | _ -> return None) <* to_end_of_stm >>| fun expr ->
-      VarDeck 
-      {
-        var_identifier = identifier;
-        is_const = init_word = "const";
-        value = expr;
-      }
-
-and parse_block_or_stm = fun () ->
-  (cur_parens (many @@ parse_stm ())
-  <|> (parse_stm () >>| fun stm -> [stm])) >>| fun stms -> Block stms
-
-and parse_if = fun () ->
-  parens (start_parse_expression ()) >>= fun condition ->
-   parse_block_or_stm () <?> "invalid then statement" >>= fun then_stm ->
-    token_str "else" *> token1 (parse_block_or_stm ()) <?> "invalid else statement" 
-    <|> return (Block [])
-    >>| fun else_stm ->
-      If (condition, then_stm, else_stm)
-
-and parse_stm = fun () ->
-  parse_empty_stms *> token (
-    (start_parse_expression () >>| expression) <|>
-    (read_word >>= 
-    (fun word -> match word with
-      | "let" | "const" | "var" -> token1 @@ parse_var word <?> "wrong var statement"
-      | "function" -> token1 @@ parse_func () <?> "wrong function statement"
-      | "if" -> token1 @@ parse_if () <?> "wrong if statement"
-      | "return" -> token1 @@ parse_return () <?> "wrong return statement"
-      | "" ->  peek_char_fail >>= fun ch -> fail @@ "there is unexpected symbol: '"^(Char.escaped ch)^"'"
-      | _ -> fail @@ "there is an invalid keyword: \""^word^"\""
-    ))) <* empty <?> "incorrect statement"
-
-and parse_statements stopper =
-    many_till (parse_stm ()) stopper
-
-let parse_programm = 
-  parse_statements end_of_input >>| (fun c -> Programm c)
-
-let parse_str ?(parser=parse_programm) str =
-  match
-    Angstrom.parse_string (parser) ~consume:Angstrom.Consume.All str
-  with
->>>>>>> 0633db4f
   | Result.Ok x -> Result.Ok x
   | Error er -> Result.Error (`ParsingError er)
 ;;
 
 let parse str = parse_str ~parser:parse_programm str
 
-<<<<<<< HEAD
 let parse_expression str =
-  parse_str ~parser:(expression_parser () >>| fun e -> Expression e) str
-;;
-=======
-let parse_expression str = parse_str ~parser:(start_parse_expression () >>| fun e -> Expression e) str
->>>>>>> 0633db4f
+  parse_str ~parser:(start_parse_expression () >>| fun e -> Expression e) str
+;;