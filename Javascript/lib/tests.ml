--- conflicted
+++ resolved
@@ -78,27 +78,24 @@
 ;;
 
 let%expect_test _ =
-  pp ~parse:parse_expression 
-  "\"Hello world!\"";
-  [%expect{|(Expression (Const (String "Hello world!")))|}]
-;;
-
-let%expect_test _ =
-  pp ~parse:parse_expression 
-  "\'Hello world!\'";
-  [%expect{|(Expression (Const (String "Hello world!")))|}]
-;;
-
-let%expect_test _ =
-  pp ~parse:parse_expression 
-  "var1";
-  [%expect{|(Expression (Var "var1"))|}]
-;;
-
-let%expect_test _ =
-  pp ~parse:parse_expression 
-  "func1(var1, func2(var1), 4+5)";
-  [%expect{|
+  pp ~parse:parse_expression "\"Hello world!\"";
+  [%expect {|(Expression (Const (String "Hello world!")))|}]
+;;
+
+let%expect_test _ =
+  pp ~parse:parse_expression "\'Hello world!\'";
+  [%expect {|(Expression (Const (String "Hello world!")))|}]
+;;
+
+let%expect_test _ =
+  pp ~parse:parse_expression "var1";
+  [%expect {|(Expression (Var "var1"))|}]
+;;
+
+let%expect_test _ =
+  pp ~parse:parse_expression "func1(var1, func2(var1), 4+5)";
+  [%expect
+    {|
     (Expression
        (FunctionCall ("func1",
           [(Var "var1"); (FunctionCall ("func2", [(Var "var1")]));
@@ -164,7 +161,7 @@
 let%expect_test _ =
   pp "4 + 5; + 2 * 3";
   [%expect {|
-    Error: incorrect statement: there is an unexpected symbol: '+'|}]
+    Error: incorrect statement: there is unexpected symbol: '+'|}]
 ;;
 
 let%expect_test _ =
@@ -206,7 +203,7 @@
 let%expect_test _ =
   pp "4 + (5 + 2) * 3)";
   [%expect {|
-    Error: incorrect statement: there is an unexpected symbol: ')'|}]
+    Error: incorrect statement: there is unexpected symbol: ')'|}]
 ;;
 
 let%expect_test _ =
@@ -218,14 +215,12 @@
           (BinOp (Mul, (Const (Number 2.)), (Const (Number 3.)))))))|}]
 ;;
 
-<<<<<<< HEAD
-=======
 (** Statements *)
 
 let%expect_test _ =
-  pp
-  "let a = 6";
-  [%expect{|
+  pp "let a = 6";
+  [%expect
+    {|
     (Programm
        [(VarDeck
            { var_identifier = "a"; is_const = false;
@@ -234,9 +229,9 @@
 ;;
 
 let%expect_test _ =
-  pp
-  "var a = 6";
-  [%expect{|
+  pp "var a = 6";
+  [%expect
+    {|
     (Programm
        [(VarDeck
            { var_identifier = "a"; is_const = false;
@@ -245,9 +240,9 @@
 ;;
 
 let%expect_test _ =
-  pp
-  "const a = 6";
-  [%expect{|
+  pp "const a = 6";
+  [%expect
+    {|
     (Programm
        [(VarDeck
            { var_identifier = "a"; is_const = true;
@@ -256,9 +251,9 @@
 ;;
 
 let%expect_test _ =
-  pp
-  "let a = function(b1) {return b1+6;}";
-  [%expect{|
+  pp "let a = function(b1) {return b1+6;}";
+  [%expect
+    {|
     (Programm
        [(FunDeck
            { fun_identifier = "a"; arguments = [(Var "b1")];
@@ -267,7 +262,6 @@
          ]) |}]
 ;;
 
->>>>>>> c3f9aed8
 let%expect_test "if1" =
   pp "if (a == 4) let a = b + 6; else let b = 6+7;";
   [%expect
@@ -326,40 +320,54 @@
          ])|}]
 ;;
 
-let%expect_test "if2" =
-  pp "if (1) {\n    return 0;\n  }";
-  [%expect
-    {|
-  (Programm 
-     [(If ((Const (Number 1.)), (Block [(Return (Const (Number 0.)))]), None))])
-  |}]
-;;
-
-let%expect_test "while1" =
-  pp "while (1) {\n    return 0;\n  }";
-  [%expect
-    {|
-  (Programm 
-     [(While ((Const (Number 1.)), (Block [(Return (Const (Number 0.)))])))])
-  |}]
-;;
-
-let%expect_test "while2" =
+let%expect_test "array_list" =
+  pp "var myArray = [1, 2, 3, 4, 5];";
+  [%expect
+    {|
+(Programm
+   [(VarDeck
+       { var_identifier = "myArray"; is_const = false;
+         value =
+         (Some (Array_list
+                  [(Const (Number 1.)); (Const (Number 2.));
+                    (Const (Number 3.)); (Const (Number 4.));
+                    (Const (Number 5.))]))
+         })
+     ])
+    |}]
+;;
+
+let%expect_test "while" =
   pp
-    "while (a != 0) {\n    let b = a - 1;\n    if (a == 2) {\n        return b;\n    }\n}";
-  [%expect
-    {|
-    (Programm
-       [(While ((BinOp (NotEqual, (Var "a"), (Const (Number 0.)))),
-           (Block
-              [(VarDeck
-                  { var_identifier = "b"; is_const = false; var_type = VarType;
-                    value = (Some (BinOp (Sub, (Var "a"), (Const (Number 1.)))))
-                    });
-                (If ((BinOp (Equal, (Var "a"), (Const (Number 2.)))),
-                   (Block [(Return (Var "b"))]), None))
-                ])
-           ))
-         ])
-    |}]
+    "while (a != 0 ) {\n\
+    \    var b = a - 1;\n\
+    \    if (a == 1) {\n\
+    \        return b;\n\
+    \    }\n\
+    \    else {\n\
+    \        return 0;\n\
+    \    }\n\
+    \    let a = a - 1;\n\
+     }";
+  [%expect
+    {|
+      
+(Programm
+   [(While ((BinOp (NotEqual, (Var "a"), (Const (Number 0.)))), 
+       (Block
+          [(VarDeck
+              { var_identifier = "b"; is_const = false; 
+                value = (Some (BinOp (Sub, (Var "a"), (Const (Number 1.)))))
+                }); 
+            (If ((BinOp (Equal, (Var "a"), (Const (Number 1.)))), 
+               (Block [(Return (Var "b"))]), 
+               (Block [(Return (Const (Number 0.)))]))); 
+            (VarDeck
+               { var_identifier = "a"; is_const = false; 
+                 value = (Some (BinOp (Sub, (Var "a"), (Const (Number 1.)))))
+                 })
+            ])
+       ))
+     ])
+      |}]
 ;;