(** Copyright 2023, Kuarni, AlexShmak *)

(** SPDX-License-Identifier: LGPL-3.0-or-later *)

open Javascript_lib
open Ast
open Parser
open Print

let eq_ok str exp =
  let result = parse str in
  if Result.is_ok result && equal_statement (Result.get_ok result) exp
  then true
  else (
    Format.eprintf "The ast doesn't equal to expected\n";
    Format.eprintf "Expected:\n";
    Format.eprintf "%a" pp_statement exp;
    if Result.is_error result
    then (
      Format.eprintf "\nBut the parser ended with an error:\n";
      pp_error result)
    else (
      Format.eprintf "\nBut the parser returned:\n";
      pp_ok result);
    Format.eprintf "\n";
    false)
;;

let eq_error str res =
  match Result.get_error (parse str) with
  | `ParsingError s ->
    if s = res
    then true
    else (
      Format.eprintf "The error doesn't equal to expected\n";
      Format.eprintf "Expected:\n";
      Format.eprintf "%s\n" res;
      Format.eprintf "But the parser ended with an error:\n";
      Format.eprintf "%s" s;
      false)
;;

(**---------------Expressions parsers---------------*)

let%expect_test _ =
  pp ~parse:parse_expression "4";
  [%expect {|(Expression (Const (Number 4.)))|}]
;;

let%expect_test _ =
  pp ~parse:parse_expression "4.";
  [%expect {|(Expression (Const (Number 4.)))|}]
;;

let%expect_test _ =
  pp ~parse:parse_expression ".4";
  [%expect {|(Expression (Const (Number 0.4)))|}]
;;

let%expect_test _ =
  pp ~parse:parse_expression "0.4";
  [%expect {|(Expression (Const (Number 0.4)))|}]
;;

let%expect_test _ =
  pp ~parse:parse_expression "10.01";
  [%expect {|(Expression (Const (Number 10.01)))|}]
;;

let%expect_test _ =
  pp ~parse:parse_expression "1000000";
  [%expect {|(Expression (Const (Number 1000000.)))|}]
;;

let%expect_test _ =
  pp ~parse:parse_expression ".";
  [%expect {|Error: incorrect expression > invalid part of expression: no more choices|}]
;;

let%expect_test _ =
  pp ~parse:parse_expression "\"Hello world!\"";
  [%expect {|(Expression (Const (String "Hello world!")))|}]
;;

let%expect_test _ =
  pp ~parse:parse_expression "\'Hello world!\'";
  [%expect {|(Expression (Const (String "Hello world!")))|}]
;;

let%expect_test _ =
  pp ~parse:parse_expression "var1";
  [%expect {|(Expression (Var "var1"))|}]
;;

let%expect_test _ =
<<<<<<< HEAD
  pp ~parse:parse_expression "func1(var1, func2(var1), 4+5)";
  [%expect
    {|
=======
  pp ~parse:parse_expression 
  "func1(var1, func2(var1), 4)";
  [%expect{|
>>>>>>> 0633db4f
    (Expression
       (FunctionCall ((Var "func1"),
          [(Var "var1"); (FunctionCall ((Var "func2"), [(Var "var1")]));
            (Const (Number 4.))]
          )))|}]
;;

let%expect_test _ =
<<<<<<< HEAD
  pp ~parse:parse_expression "40 + 50";
  [%expect {|(Expression (BinOp (Add, (Const (Number 40.)), (Const (Number 50.)))))|}]
=======
  pp ~parse:parse_expression
  "+ 5";
  [%expect{|(Expression (UnOp (Plus, (Const (Number 5.)))))|}]
;;

let%expect_test _ =
  pp ~parse:parse_expression
  "- - 5";
  [%expect{|(Expression (UnOp (Minus, (UnOp (Minus, (Const (Number 5.)))))))|}]
;;

let%expect_test _ =
  pp ~parse:parse_expression
  "- + 5";
  [%expect{|(Expression (UnOp (Minus, (UnOp (Plus, (Const (Number 5.)))))))|}]
;;

let%expect_test _ =
  pp ~parse:parse_expression
  "- +";
  [%expect{|Error: incorrect expression > invalid part of expression: no more choices|}]
>>>>>>> 0633db4f
;;

let%expect_test _ =
  pp ~parse:parse_expression "40+50";
  [%expect {|(Expression (BinOp (Add, (Const (Number 40.)), (Const (Number 50.)))))|}]
;;

let%expect_test _ =
<<<<<<< HEAD
  pp ~parse:parse_expression "1 + 2 + 3";
  [%expect
    {|
=======
  pp ~parse:parse_expression
  "40 + -50";
  [%expect{|
    (Expression
       (BinOp (Add, (Const (Number 40.)), (UnOp (Minus, (Const (Number 50.)))))))|}]
;;

let%expect_test _ =
  pp ~parse:parse_expression
  "40 + (-50)";
  [%expect{|
    (Expression
       (BinOp (Add, (Const (Number 40.)), (UnOp (Minus, (Const (Number 50.)))))))|}]
;;

let%expect_test _ =
  pp ~parse:parse_expression
  "1 + 2 + 3";
  [%expect{|
>>>>>>> 0633db4f
    (Expression
       (BinOp (Add, (BinOp (Add, (Const (Number 1.)), (Const (Number 2.)))),
          (Const (Number 3.)))))|}]
;;

let%expect_test _ =
<<<<<<< HEAD
  pp ~parse:parse_expression "4 + 5 * 2 + 3";
  [%expect
    {|
=======
  pp ~parse:parse_expression
  "1 + 2 - 3 + 4";
  [%expect{|
    (Expression
       (BinOp (Add,
          (BinOp (Sub, (BinOp (Add, (Const (Number 1.)), (Const (Number 2.)))),
             (Const (Number 3.)))),
          (Const (Number 4.)))))|}]
;;

let%expect_test _ =
  pp ~parse:parse_expression
  "4 + 5 * 2 + 3";
  [%expect{|
>>>>>>> 0633db4f
    (Expression
       (BinOp (Add,
          (BinOp (Add, (Const (Number 4.)),
             (BinOp (Mul, (Const (Number 5.)), (Const (Number 2.)))))),
          (Const (Number 3.)))))|}]
;;

let%expect_test _ =
  pp ~parse:parse_expression "4 + 5 + 2 * 3";
  [%expect
    {|
    (Expression
       (BinOp (Add, (BinOp (Add, (Const (Number 4.)), (Const (Number 5.)))),
          (BinOp (Mul, (Const (Number 2.)), (Const (Number 3.)))))))|}]
;;

let%expect_test _ =
  pp ~parse:parse_expression "(4 + 5 + 2 * 3)";
  [%expect
    {|
    (Expression
       (BinOp (Add, (BinOp (Add, (Const (Number 4.)), (Const (Number 5.)))),
          (BinOp (Mul, (Const (Number 2.)), (Const (Number 3.)))))))|}]
;;

let%expect_test _ =
  pp ~parse:parse_expression "4 + ;5 + 2 * 3";
  [%expect
    {|
    Error: incorrect expression > invalid part of expression: no more choices|}]
;;

let%expect_test _ =
<<<<<<< HEAD
  pp "4 + 5; + 2 * 3";
  [%expect {|
    Error: incorrect statement: there is unexpected symbol: '+'|}]
=======
  pp
  "4 + 5; + 2 * 3";
  [%expect{|
    (Programm
       [(Expression (BinOp (Add, (Const (Number 4.)), (Const (Number 5.)))));
         (Expression
            (BinOp (Mul, (UnOp (Plus, (Const (Number 2.)))), (Const (Number 3.))
               )))
         ])|}]
>>>>>>> 0633db4f
;;

let%expect_test _ =
  pp ~parse:parse_expression "4 + ; + 2 * 3";
  [%expect
    {|
    Error: incorrect expression > invalid part of expression: no more choices|}]
;;

let%expect_test _ =
  pp "4 + 5 ; 2 * 3";
  [%expect
    {|
    (Programm
       [(Expression (BinOp (Add, (Const (Number 4.)), (Const (Number 5.)))));
         (Expression (BinOp (Mul, (Const (Number 2.)), (Const (Number 3.)))))])|}]
;;

let%expect_test _ =
  pp ~parse:parse_expression "(4 + 5) + 2 * 3";
  [%expect
    {|
    (Expression
       (BinOp (Add, (BinOp (Add, (Const (Number 4.)), (Const (Number 5.)))),
          (BinOp (Mul, (Const (Number 2.)), (Const (Number 3.)))))))|}]
;;

let%expect_test _ =
  pp ~parse:parse_expression "4 + 5 * (2 + 3)";
  [%expect
    {|
    (Expression
       (BinOp (Add, (Const (Number 4.)),
          (BinOp (Mul, (Const (Number 5.)),
             (BinOp (Add, (Const (Number 2.)), (Const (Number 3.))))))
          )))|}]
;;

let%expect_test _ =
  pp "4 + (5 + 2) * 3)";
  [%expect {|
    Error: incorrect statement: there is unexpected symbol: ')'|}]
;;

let%expect_test _ =
  pp ~parse:parse_expression "(4 + 5) + (2 * 3)";
  [%expect
    {|
    (Expression
       (BinOp (Add, (BinOp (Add, (Const (Number 4.)), (Const (Number 5.)))),
          (BinOp (Mul, (Const (Number 2.)), (Const (Number 3.)))))))|}]
;;

(**---------------Statements parsers---------------*)

let%expect_test _ =
  pp "let a = 6";
  [%expect
    {|
    (Programm
       [(VarDeck
           { var_identifier = "a"; is_const = false;
             value = (Some (Const (Number 6.))) })
         ]) |}]
;;

let%expect_test _ =
  pp "var a = 6";
  [%expect
    {|
    (Programm
       [(VarDeck
           { var_identifier = "a"; is_const = false;
             value = (Some (Const (Number 6.))) })
         ]) |}]
;;

let%expect_test _ =
  pp "const a = 6";
  [%expect
    {|
    (Programm
       [(VarDeck
           { var_identifier = "a"; is_const = true;
             value = (Some (Const (Number 6.))) })
         ]) |}]
;;

let%expect_test _ =
  pp "let a = function(b1) {return b1+6;}";
  [%expect
    {|
    (Programm
       [(VarDeck
           { var_identifier = "a"; is_const = false;
             value =
             (Some (AnonFunction (["b1"],
                      (Block
                         [(Return (BinOp (Add, (Var "b1"), (Const (Number 6.)))))
                           ])
                      )))
             })
         ]) |}]
;;

let%expect_test _ =
  pp
  "let a = (b1) => {return b1+6;}";
  [%expect{|
    (Programm
       [(VarDeck
           { var_identifier = "a"; is_const = false;
             value =
             (Some (AnonFunction (["b1"],
                      (Block
                         [(Return (BinOp (Add, (Var "b1"), (Const (Number 6.)))))
                           ])
                      )))
             })
         ]) |}]
;;

let%expect_test _ =
  pp
  "let a = (b1) => b1+6";
  [%expect{|
    (Programm
       [(VarDeck
           { var_identifier = "a"; is_const = false;
             value =
             (Some (AnonFunction (["b1"],
                      (Block
                         [(Return (BinOp (Add, (Var "b1"), (Const (Number 6.)))))
                           ])
                      )))
             })
         ]) |}]
;;

let%expect_test _ =
  pp
  "let a = function(b1) {return b1+6;}(4)";
  [%expect{|
    (Programm
       [(VarDeck
           { var_identifier = "a"; is_const = false;
             value =
             (Some (FunctionCall (
                      (AnonFunction (["b1"],
                         (Block
                            [(Return
                                (BinOp (Add, (Var "b1"), (Const (Number 6.)))))
                              ])
                         )),
                      [(Const (Number 4.))])))
             })
         ]) |}]
;;

let%expect_test _ =
  pp
  "let a = ((b1) => {return b1+6;})(4)";
  [%expect{|
    (Programm
       [(VarDeck
           { var_identifier = "a"; is_const = false;
             value =
             (Some (FunctionCall (
                      (AnonFunction (["b1"],
                         (Block
                            [(Return
                                (BinOp (Add, (Var "b1"), (Const (Number 6.)))))
                              ])
                         )),
                      [(Const (Number 4.))])))
             })
         ]) |}]
;;

let%expect_test _ =
  pp
  "let a = ((b1) => b1+6)(4)";
  [%expect{|
    (Programm
       [(VarDeck
           { var_identifier = "a"; is_const = false;
             value =
             (Some (FunctionCall (
                      (AnonFunction (["b1"],
                         (Block
                            [(Return
                                (BinOp (Add, (Var "b1"), (Const (Number 6.)))))
                              ])
                         )),
                      [(Const (Number 4.))])))
             })
         ]) |}]
;;

let%expect_test _ =
  pp ~parse:parse_expression 
  "func1(4)+(5+6)";
  [%expect{|
    (Expression
       (BinOp (Add, (FunctionCall ((Var "func1"), [(Const (Number 4.))])),
          (BinOp (Add, (Const (Number 5.)), (Const (Number 6.)))))))|}]
;;

let%expect_test _ =
  pp
  "let a = ((b1) => b1+6)(4)+5";
  [%expect{|
    (Programm
       [(VarDeck
           { var_identifier = "a"; is_const = false;
             value =
             (Some (BinOp (Add,
                      (FunctionCall (
                         (AnonFunction (["b1"],
                            (Block
                               [(Return
                                   (BinOp (Add, (Var "b1"), (Const (Number 6.)))))
                                 ])
                            )),
                         [(Const (Number 4.))])),
                      (Const (Number 5.)))))
             })
         ]) |}]
;;

let%expect_test "if1" =
  pp "if (a == 4) let a = b + 6; else let b = 6+7;";
  [%expect
    {|
    (Programm
       [(If ((BinOp (Equal, (Var "a"), (Const (Number 4.)))),
           (Block
              [(VarDeck
                  { var_identifier = "a"; is_const = false;
                    value = (Some (BinOp (Add, (Var "b"), (Const (Number 6.)))))
                    })
                ]),
           (Block
              [(VarDeck
                  { var_identifier = "b"; is_const = false;
                    value =
                    (Some (BinOp (Add, (Const (Number 6.)), (Const (Number 7.)))))
                    })
                ])
           ))
         ])|}]
;;

let%expect_test "factorial" =
  pp
    "let fact = 4\n\n\
    \  function calculateFact(fact) {\n\
    \      if\n\
    \      (fact != 0)\n\
    \          return fact * calculateFact(fact - 1);else return 1;\n\
    \  }";
  [%expect
    {|
    (Programm
       [(VarDeck
           { var_identifier = "fact"; is_const = false;
             value = (Some (Const (Number 4.))) });
         (FunDeck
            { fun_identifier = "calculateFact"; arguments = ["fact"];
              body =
              (Block
                 [(If ((BinOp (NotEqual, (Var "fact"), (Const (Number 0.)))),
                     (Block
                        [(Return
                            (BinOp (Mul, (Var "fact"),
                               (FunctionCall ((Var "calculateFact"),
                                  [(BinOp (Sub, (Var "fact"), (Const (Number 1.))
                                      ))
                                    ]
                                  ))
                               )))
                          ]),
                     (Block [(Return (Const (Number 1.)))])))
                   ])
              })
         ])|}]
;;

let%expect_test "array_list" =
  pp "var myArray = [1, 2, 3, 4, 5];";
  [%expect
    {|
(Programm
   [(VarDeck
       { var_identifier = "myArray"; is_const = false;
         value =
         (Some (Array_list
                  [(Const (Number 1.)); (Const (Number 2.));
                    (Const (Number 3.)); (Const (Number 4.));
                    (Const (Number 5.))]))
         })
     ])
    |}]
;;

let%expect_test "while" =
  pp
    "while (a != 0 ) {\n\
    \    var b = a - 1;\n\
    \    if (a == 1) {\n\
    \        return b;\n\
    \    }\n\
    \    else {\n\
    \        return 0;\n\
    \    }\n\
    \    let a = a - 1;\n\
     }";
  [%expect
    {|
      
(Programm
   [(While ((BinOp (NotEqual, (Var "a"), (Const (Number 0.)))), 
       (Block
          [(VarDeck
              { var_identifier = "b"; is_const = false; 
                value = (Some (BinOp (Sub, (Var "a"), (Const (Number 1.)))))
                }); 
            (If ((BinOp (Equal, (Var "a"), (Const (Number 1.)))), 
               (Block [(Return (Var "b"))]), 
               (Block [(Return (Const (Number 0.)))]))); 
            (VarDeck
               { var_identifier = "a"; is_const = false; 
                 value = (Some (BinOp (Sub, (Var "a"), (Const (Number 1.)))))
                 })
            ])
       ))
     ])
      |}]
;;<|MERGE_RESOLUTION|>--- conflicted
+++ resolved
@@ -93,15 +93,9 @@
 ;;
 
 let%expect_test _ =
-<<<<<<< HEAD
-  pp ~parse:parse_expression "func1(var1, func2(var1), 4+5)";
-  [%expect
-    {|
-=======
-  pp ~parse:parse_expression 
-  "func1(var1, func2(var1), 4)";
-  [%expect{|
->>>>>>> 0633db4f
+  pp ~parse:parse_expression "func1(var1, func2(var1), 4)";
+  [%expect
+    {|
     (Expression
        (FunctionCall ((Var "func1"),
           [(Var "var1"); (FunctionCall ((Var "func2"), [(Var "var1")]));
@@ -110,32 +104,23 @@
 ;;
 
 let%expect_test _ =
-<<<<<<< HEAD
-  pp ~parse:parse_expression "40 + 50";
-  [%expect {|(Expression (BinOp (Add, (Const (Number 40.)), (Const (Number 50.)))))|}]
-=======
-  pp ~parse:parse_expression
-  "+ 5";
-  [%expect{|(Expression (UnOp (Plus, (Const (Number 5.)))))|}]
-;;
-
-let%expect_test _ =
-  pp ~parse:parse_expression
-  "- - 5";
-  [%expect{|(Expression (UnOp (Minus, (UnOp (Minus, (Const (Number 5.)))))))|}]
-;;
-
-let%expect_test _ =
-  pp ~parse:parse_expression
-  "- + 5";
-  [%expect{|(Expression (UnOp (Minus, (UnOp (Plus, (Const (Number 5.)))))))|}]
-;;
-
-let%expect_test _ =
-  pp ~parse:parse_expression
-  "- +";
-  [%expect{|Error: incorrect expression > invalid part of expression: no more choices|}]
->>>>>>> 0633db4f
+  pp ~parse:parse_expression "+ 5";
+  [%expect {|(Expression (UnOp (Plus, (Const (Number 5.)))))|}]
+;;
+
+let%expect_test _ =
+  pp ~parse:parse_expression "- - 5";
+  [%expect {|(Expression (UnOp (Minus, (UnOp (Minus, (Const (Number 5.)))))))|}]
+;;
+
+let%expect_test _ =
+  pp ~parse:parse_expression "- + 5";
+  [%expect {|(Expression (UnOp (Minus, (UnOp (Plus, (Const (Number 5.)))))))|}]
+;;
+
+let%expect_test _ =
+  pp ~parse:parse_expression "- +";
+  [%expect {|Error: incorrect expression > invalid part of expression: no more choices|}]
 ;;
 
 let%expect_test _ =
@@ -144,45 +129,50 @@
 ;;
 
 let%expect_test _ =
-<<<<<<< HEAD
+  pp ~parse:parse_expression "40 + -50";
+  [%expect
+    {|
+    (Expression
+       (BinOp (Add, (Const (Number 40.)), (UnOp (Minus, (Const (Number 50.)))))))|}]
+;;
+
+let%expect_test _ =
+  pp ~parse:parse_expression "40 + (-50)";
+  [%expect
+    {|
+    (Expression
+       (BinOp (Add, (Const (Number 40.)), (UnOp (Minus, (Const (Number 50.)))))))|}]
+;;
+
+let%expect_test _ =
+  pp ~parse:parse_expression "40 + -50";
+  [%expect
+    {|
+    (Expression
+       (BinOp (Add, (Const (Number 40.)), (UnOp (Minus, (Const (Number 50.)))))))|}]
+;;
+
+let%expect_test _ =
+  pp ~parse:parse_expression "40 + (-50)";
+  [%expect
+    {|
+    (Expression
+       (BinOp (Add, (Const (Number 40.)), (UnOp (Minus, (Const (Number 50.)))))))|}]
+;;
+
+let%expect_test _ =
   pp ~parse:parse_expression "1 + 2 + 3";
   [%expect
     {|
-=======
-  pp ~parse:parse_expression
-  "40 + -50";
-  [%expect{|
-    (Expression
-       (BinOp (Add, (Const (Number 40.)), (UnOp (Minus, (Const (Number 50.)))))))|}]
-;;
-
-let%expect_test _ =
-  pp ~parse:parse_expression
-  "40 + (-50)";
-  [%expect{|
-    (Expression
-       (BinOp (Add, (Const (Number 40.)), (UnOp (Minus, (Const (Number 50.)))))))|}]
-;;
-
-let%expect_test _ =
-  pp ~parse:parse_expression
-  "1 + 2 + 3";
-  [%expect{|
->>>>>>> 0633db4f
     (Expression
        (BinOp (Add, (BinOp (Add, (Const (Number 1.)), (Const (Number 2.)))),
           (Const (Number 3.)))))|}]
 ;;
 
 let%expect_test _ =
-<<<<<<< HEAD
-  pp ~parse:parse_expression "4 + 5 * 2 + 3";
-  [%expect
-    {|
-=======
-  pp ~parse:parse_expression
-  "1 + 2 - 3 + 4";
-  [%expect{|
+  pp ~parse:parse_expression "1 + 2 - 3 + 4";
+  [%expect
+    {|
     (Expression
        (BinOp (Add,
           (BinOp (Sub, (BinOp (Add, (Const (Number 1.)), (Const (Number 2.)))),
@@ -191,10 +181,20 @@
 ;;
 
 let%expect_test _ =
-  pp ~parse:parse_expression
-  "4 + 5 * 2 + 3";
-  [%expect{|
->>>>>>> 0633db4f
+  pp ~parse:parse_expression "1 + 2 - 3 + 4";
+  [%expect
+    {|
+    (Expression
+       (BinOp (Add,
+          (BinOp (Sub, (BinOp (Add, (Const (Number 1.)), (Const (Number 2.)))),
+             (Const (Number 3.)))),
+          (Const (Number 4.)))))|}]
+;;
+
+let%expect_test _ =
+  pp ~parse:parse_expression "4 + 5 * 2 + 3";
+  [%expect
+    {|
     (Expression
        (BinOp (Add,
           (BinOp (Add, (Const (Number 4.)),
@@ -228,21 +228,15 @@
 ;;
 
 let%expect_test _ =
-<<<<<<< HEAD
   pp "4 + 5; + 2 * 3";
-  [%expect {|
-    Error: incorrect statement: there is unexpected symbol: '+'|}]
-=======
-  pp
-  "4 + 5; + 2 * 3";
-  [%expect{|
+  [%expect
+    {|
     (Programm
        [(Expression (BinOp (Add, (Const (Number 4.)), (Const (Number 5.)))));
          (Expression
             (BinOp (Mul, (UnOp (Plus, (Const (Number 2.)))), (Const (Number 3.))
                )))
          ])|}]
->>>>>>> 0633db4f
 ;;
 
 let%expect_test _ =
@@ -349,9 +343,9 @@
 ;;
 
 let%expect_test _ =
-  pp
-  "let a = (b1) => {return b1+6;}";
-  [%expect{|
+  pp "let a = (b1) => {return b1+6;}";
+  [%expect
+    {|
     (Programm
        [(VarDeck
            { var_identifier = "a"; is_const = false;
@@ -366,9 +360,9 @@
 ;;
 
 let%expect_test _ =
-  pp
-  "let a = (b1) => b1+6";
-  [%expect{|
+  pp "let a = (b1) => b1+6";
+  [%expect
+    {|
     (Programm
        [(VarDeck
            { var_identifier = "a"; is_const = false;
@@ -383,9 +377,9 @@
 ;;
 
 let%expect_test _ =
-  pp
-  "let a = function(b1) {return b1+6;}(4)";
-  [%expect{|
+  pp "let a = function(b1) {return b1+6;}(4)";
+  [%expect
+    {|
     (Programm
        [(VarDeck
            { var_identifier = "a"; is_const = false;
@@ -403,9 +397,9 @@
 ;;
 
 let%expect_test _ =
-  pp
-  "let a = ((b1) => {return b1+6;})(4)";
-  [%expect{|
+  pp "let a = ((b1) => {return b1+6;})(4)";
+  [%expect
+    {|
     (Programm
        [(VarDeck
            { var_identifier = "a"; is_const = false;
@@ -423,9 +417,9 @@
 ;;
 
 let%expect_test _ =
-  pp
-  "let a = ((b1) => b1+6)(4)";
-  [%expect{|
+  pp "let a = ((b1) => b1+6)(4)";
+  [%expect
+    {|
     (Programm
        [(VarDeck
            { var_identifier = "a"; is_const = false;
@@ -443,18 +437,18 @@
 ;;
 
 let%expect_test _ =
-  pp ~parse:parse_expression 
-  "func1(4)+(5+6)";
-  [%expect{|
+  pp ~parse:parse_expression "func1(4)+(5+6)";
+  [%expect
+    {|
     (Expression
        (BinOp (Add, (FunctionCall ((Var "func1"), [(Const (Number 4.))])),
           (BinOp (Add, (Const (Number 5.)), (Const (Number 6.)))))))|}]
 ;;
 
 let%expect_test _ =
-  pp
-  "let a = ((b1) => b1+6)(4)+5";
-  [%expect{|
+  pp "let a = ((b1) => b1+6)(4)+5";
+  [%expect
+    {|
     (Programm
        [(VarDeck
            { var_identifier = "a"; is_const = false;
