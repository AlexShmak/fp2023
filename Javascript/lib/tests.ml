(** Copyright 2023, Kuarni, AlexShmak *)

(** SPDX-License-Identifier: LGPL-3.0-or-later *)

open Javascript_lib
open Ast
open Parser
open Print

let eq_ok str exp =
  let result = parse str in
  if Result.is_ok result && equal_statement (Result.get_ok result) exp
  then true
  else (
    Format.eprintf "The ast doesn't equal to expected\n";
    Format.eprintf "Expected:\n";
    Format.eprintf "%a" pp_statement exp;
    if Result.is_error result
    then (
      Format.eprintf "\nBut the parser ended with an error:\n";
      pp_error result)
    else (
      Format.eprintf "\nBut the parser returned:\n";
      pp_ok result);
    Format.eprintf "\n";
    false)
;;

let eq_error str res =
  match Result.get_error (parse str) with
  | `ParsingError s ->
    if s = res
    then true
    else (
      Format.eprintf "The error doesn't equal to expected\n";
      Format.eprintf "Expected:\n";
      Format.eprintf "%s\n" res;
      Format.eprintf "But the parser ended with an error:\n";
      Format.eprintf "%s" s;
      false)
;;

(**---------------Expressions parsers---------------*)

let%expect_test _ =
  pp ~parse:parse_expression "4";
  [%expect {|(Expression (Const (Number 4.)))|}]
;;

let%expect_test _ =
  pp ~parse:parse_expression "4.";
  [%expect {|(Expression (Const (Number 4.)))|}]
;;

let%expect_test _ =
  pp ~parse:parse_expression ".4";
  [%expect {|(Expression (Const (Number 0.4)))|}]
;;

let%expect_test _ =
  pp ~parse:parse_expression "0.4";
  [%expect {|(Expression (Const (Number 0.4)))|}]
;;

let%expect_test _ =
  pp ~parse:parse_expression "10.01";
  [%expect {|(Expression (Const (Number 10.01)))|}]
;;

let%expect_test _ =
  pp ~parse:parse_expression "1000000";
  [%expect {|(Expression (Const (Number 1000000.)))|}]
;;

let%expect_test _ =
  pp ~parse:parse_expression ".";
  [%expect {|Error: incorrect expression > invalid part of expression: no more choices|}]
;;

let%expect_test _ =
  pp ~parse:parse_expression "\"Hello world!\"";
  [%expect {|(Expression (Const (String "Hello world!")))|}]
;;

let%expect_test _ =
  pp ~parse:parse_expression "\'Hello world!\'";
  [%expect {|(Expression (Const (String "Hello world!")))|}]
;;

let%expect_test _ =
  pp ~parse:parse_expression "var1";
  [%expect {|(Expression (Var "var1"))|}]
;;

let%expect_test _ =
  pp ~parse:parse_expression "true";
  [%expect {|(Expression (Const (Bool true)))|}]
;;

let%expect_test _ =
  pp ~parse:parse_expression "false";
  [%expect {|(Expression (Const (Bool false)))|}]
;;

let%expect_test _ =
  pp ~parse:parse_expression "false1";
  [%expect {|(Expression (Var "false1"))|}]
;;

let%expect_test _ =
  pp ~parse:parse_expression "null";
  [%expect {|(Expression (Const Null))|}]
;;

let%expect_test _ =
  pp ~parse:parse_expression "undefined";
  [%expect {|(Expression (Const Undefined))|}]
;;

let%expect_test _ =
  pp ~parse:parse_expression "true";
  [%expect {|(Expression (Const (Bool true)))|}]
;;

let%expect_test _ =
  pp ~parse:parse_expression "false";
  [%expect {|(Expression (Const (Bool false)))|}]
;;

let%expect_test _ =
  pp ~parse:parse_expression "false1";
  [%expect {|(Expression (Var "false1"))|}]
;;

let%expect_test _ =
  pp ~parse:parse_expression "null";
  [%expect {|(Expression (Const Null))|}]
;;

let%expect_test _ =
  pp ~parse:parse_expression "undefined";
  [%expect {|(Expression (Const Undefined))|}]
;;

let%expect_test _ =
  pp ~parse:parse_expression "func1(var1, func2(var1), 4)";
  [%expect
    {|
    (Expression
       (FunctionCall ((Var "func1"),
          [(Var "var1"); (FunctionCall ((Var "func2"), [(Var "var1")]));
            (Const (Number 4.))]
          )))|}]
;;

let%expect_test _ =
  pp ~parse:parse_expression "+ 5";
  [%expect {|(Expression (UnOp (Plus, (Const (Number 5.)))))|}]
;;

let%expect_test _ =
  pp ~parse:parse_expression "- - 5";
  [%expect {|(Expression (UnOp (Minus, (UnOp (Minus, (Const (Number 5.)))))))|}]
;;

let%expect_test _ =
  pp ~parse:parse_expression "- + 5";
  [%expect {|(Expression (UnOp (Minus, (UnOp (Plus, (Const (Number 5.)))))))|}]
;;

let%expect_test _ =
  pp ~parse:parse_expression "- +";
  [%expect {|Error: incorrect expression > invalid part of expression: no more choices|}]
;;

let%expect_test _ =
  pp ~parse:parse_expression "40+50";
  [%expect {|(Expression (BinOp (Add, (Const (Number 40.)), (Const (Number 50.)))))|}]
;;

let%expect_test _ =
  pp ~parse:parse_expression "40 + -50";
  [%expect
    {|
    (Expression
       (BinOp (Add, (Const (Number 40.)), (UnOp (Minus, (Const (Number 50.)))))))|}]
;;

let%expect_test _ =
  pp ~parse:parse_expression "40 + (-50)";
  [%expect
    {|
    (Expression
       (BinOp (Add, (Const (Number 40.)), (UnOp (Minus, (Const (Number 50.)))))))|}]
;;

let%expect_test _ =
  pp ~parse:parse_expression "40 + -50";
  [%expect
    {|
    (Expression
       (BinOp (Add, (Const (Number 40.)), (UnOp (Minus, (Const (Number 50.)))))))|}]
;;

let%expect_test _ =
  pp ~parse:parse_expression "40 + (-50)";
  [%expect
    {|
    (Expression
       (BinOp (Add, (Const (Number 40.)), (UnOp (Minus, (Const (Number 50.)))))))|}]
;;

let%expect_test _ =
  pp ~parse:parse_expression "1 + 2 + 3";
  [%expect
    {|
    (Expression
       (BinOp (Add, (BinOp (Add, (Const (Number 1.)), (Const (Number 2.)))),
          (Const (Number 3.)))))|}]
;;

let%expect_test _ =
  pp ~parse:parse_expression "1 + 2 - 3 + 4";
  [%expect
    {|
    (Expression
       (BinOp (Add,
          (BinOp (Sub, (BinOp (Add, (Const (Number 1.)), (Const (Number 2.)))),
             (Const (Number 3.)))),
          (Const (Number 4.)))))|}]
;;

let%expect_test _ =
  pp ~parse:parse_expression "1 + 2 - 3 + 4";
  [%expect
    {|
    (Expression
       (BinOp (Add,
          (BinOp (Sub, (BinOp (Add, (Const (Number 1.)), (Const (Number 2.)))),
             (Const (Number 3.)))),
          (Const (Number 4.)))))|}]
;;

let%expect_test _ =
  pp ~parse:parse_expression "4 + 5 * 2 + 3";
  [%expect
    {|
    (Expression
       (BinOp (Add,
          (BinOp (Add, (Const (Number 4.)),
             (BinOp (Mul, (Const (Number 5.)), (Const (Number 2.)))))),
          (Const (Number 3.)))))|}]
;;

let%expect_test _ =
  pp ~parse:parse_expression "4 + 5 + 2 * 3";
  [%expect
    {|
    (Expression
       (BinOp (Add, (BinOp (Add, (Const (Number 4.)), (Const (Number 5.)))),
          (BinOp (Mul, (Const (Number 2.)), (Const (Number 3.)))))))|}]
;;

let%expect_test _ =
  pp ~parse:parse_expression "(4 + 5 + 2 * 3)";
  [%expect
    {|
    (Expression
       (BinOp (Add, (BinOp (Add, (Const (Number 4.)), (Const (Number 5.)))),
          (BinOp (Mul, (Const (Number 2.)), (Const (Number 3.)))))))|}]
;;

let%expect_test _ =
  pp ~parse:parse_expression "4 + ;5 + 2 * 3";
  [%expect
    {|
    Error: incorrect expression > invalid part of expression: no more choices|}]
;;

let%expect_test _ =
  pp "4 + 5; + 2 * 3";
  [%expect
    {|
    (Programm
       [(Expression (BinOp (Add, (Const (Number 4.)), (Const (Number 5.)))));
         (Expression
            (BinOp (Mul, (UnOp (Plus, (Const (Number 2.)))), (Const (Number 3.))
               )))
         ])|}]
;;

let%expect_test _ =
  pp ~parse:parse_expression "4 + ; + 2 * 3";
  [%expect
    {|
    Error: incorrect expression > invalid part of expression: no more choices|}]
;;

let%expect_test _ =
  pp "4 + 5 ; 2 * 3";
  [%expect
    {|
    (Programm
       [(Expression (BinOp (Add, (Const (Number 4.)), (Const (Number 5.)))));
         (Expression (BinOp (Mul, (Const (Number 2.)), (Const (Number 3.)))))])|}]
;;

let%expect_test _ =
  pp ~parse:parse_expression "(4 + 5) + 2 * 3";
  [%expect
    {|
    (Expression
       (BinOp (Add, (BinOp (Add, (Const (Number 4.)), (Const (Number 5.)))),
          (BinOp (Mul, (Const (Number 2.)), (Const (Number 3.)))))))|}]
;;

let%expect_test _ =
  pp ~parse:parse_expression "4 + 5 * (2 + 3)";
  [%expect
    {|
    (Expression
       (BinOp (Add, (Const (Number 4.)),
          (BinOp (Mul, (Const (Number 5.)),
             (BinOp (Add, (Const (Number 2.)), (Const (Number 3.))))))
          )))|}]
;;

let%expect_test _ =
  pp "4 + (5 + 2) * 3)";
  [%expect {|
    Error: incorrect statement: there is unexpected symbol: ')'|}]
;;

let%expect_test _ =
  pp ~parse:parse_expression "(4 + 5) + (2 * 3)";
  [%expect
    {|
    (Expression
       (BinOp (Add, (BinOp (Add, (Const (Number 4.)), (Const (Number 5.)))),
          (BinOp (Mul, (Const (Number 2.)), (Const (Number 3.)))))))|}]
;;

let%expect_test _ =
  pp ~parse:parse_expression "func1(4)+(5+6)";
  [%expect
    {|
    (Expression
       (BinOp (Add, (FunctionCall ((Var "func1"), [(Const (Number 4.))])),
          (BinOp (Add, (Const (Number 5.)), (Const (Number 6.)))))))|}]
;;

let%expect_test _ =
  pp ~parse:parse_expression "func1(4)+(5+6)";
  [%expect
    {|
    (Expression
       (BinOp (Add, (FunctionCall ((Var "func1"), [(Const (Number 4.))])),
          (BinOp (Add, (Const (Number 5.)), (Const (Number 6.)))))))|}]
;;

let%expect_test _ =
  pp ~parse:parse_expression "{name : 4, [\"name\"+5] : 4 + 9}";
  [%expect
    {|
    (Expression
       (ObjectDef
          [((Const (String "name")), (Const (Number 4.)));
            ((BinOp (Add, (Const (String "name")), (Const (Number 5.)))),
             (BinOp (Add, (Const (Number 4.)), (Const (Number 9.)))))
            ]))|}]
;;

let%expect_test _ =
  pp ~parse:parse_expression "{name : 4, [\"name\"+5] : 4 + 9,}";
  [%expect
    {|
    (Expression
       (ObjectDef
          [((Const (String "name")), (Const (Number 4.)));
            ((BinOp (Add, (Const (String "name")), (Const (Number 5.)))),
             (BinOp (Add, (Const (Number 4.)), (Const (Number 9.)))))
            ]))|}]
;;

let%expect_test _ =
  pp
    ~parse:parse_expression
    "{\n\
    \      name : \"Kakadu\",\n\
    \      sayName() {\n\
    \        return this.name;\n\
    \      },\n\
    \      like : \"OCaml\",\n\
    \    }";
  [%expect
    {|
    (Expression
       (ObjectDef
          [((Const (String "name")), (Const (String "Kakadu")));
            ((Const (String "sayName")),
             (AnonFunction ([],
                (Block
                   [(Return
                       (BinOp (PropAccs, (Var "this"), (Const (String "name")))))
                     ])
                )));
            ((Const (String "like")), (Const (String "OCaml")))]))|}]
;;

let%expect_test _ =
  pp
    ~parse:parse_expression
    "{\n\
    \      name : \"Kakadu\",\n\
    \      sayName : function () {\n\
    \        return this.name;\n\
    \      },\n\
    \      like : \"OCaml\",\n\
    \    }";
  [%expect
    {|
    (Expression
       (ObjectDef
          [((Const (String "name")), (Const (String "Kakadu")));
            ((Const (String "sayName")),
             (AnonFunction ([],
                (Block
                   [(Return
                       (BinOp (PropAccs, (Var "this"), (Const (String "name")))))
                     ])
                )));
            ((Const (String "like")), (Const (String "OCaml")))]))|}]
;;

let%expect_test _ =
  pp ~parse:parse_expression "hello[\"word\"]";
  [%expect
    {|
    (Expression (BinOp (SqPropAccs, (Var "hello"), (Const (String "word")))))|}]
;;

let%expect_test _ =
  pp ~parse:parse_expression "hello[a+b]";
  [%expect
    {|
    (Expression
       (BinOp (SqPropAccs, (Var "hello"), (BinOp (Add, (Var "a"), (Var "b"))))))|}]
;;

let%expect_test _ =
  pp ~parse:parse_expression "hello . word";
  [%expect
    {|
    (Expression (BinOp (PropAccs, (Var "hello"), (Const (String "word")))))|}]
;;

let%expect_test _ =
  pp ~parse:parse_expression "hello.let";
  [%expect
    {|
    (Expression (BinOp (PropAccs, (Var "hello"), (Const (String "let")))))|}]
;;

let%expect_test _ =
  pp ~parse:parse_expression "hello.word()";
  [%expect
    {|
    (Expression
       (FunctionCall ((BinOp (PropAccs, (Var "hello"), (Const (String "word")))),
          [])))|}]
;;

let%expect_test _ =
  pp ~parse:parse_expression "{hello : word}.hello";
  [%expect
    {|
    (Expression
       (BinOp (PropAccs, (ObjectDef [((Const (String "hello")), (Var "word"))]),
          (Const (String "hello")))))|}]
;;

(**---------------Statements parsers---------------*)

let%expect_test _ =
<<<<<<< HEAD
  pp "let a = 6";
  [%expect
    {|
=======
  pp
  "i;";
  [%expect{|
    (Programm [(Expression (Var "i"))])|}]
;;

let%expect_test _ =
  pp
  "i = i+ 1;";
  [%expect{|
    (Programm
       [(Expression
           (BinOp (Assign, (Var "i"),
              (BinOp (Add, (Var "i"), (Const (Number 1.)))))))
         ])|}]
;;

let%expect_test _ =
  pp
  "let a = 6";
  [%expect{|
>>>>>>> db1be9a9
    (Programm
       [(VarDeck
           { var_identifier = "a"; is_const = false; value = (Const (Number 6.))
             })
         ]) |}]
;;

<<<<<<< HEAD
=======
let%expect_test _ =
  pp
  "let a;";
  [%expect{|
    (Programm
       [(VarDeck
           { var_identifier = "a"; is_const = false; value = (Const Undefined) })
         ]) |}]
;;


let%expect_test _ =
  pp
  "let a";
  [%expect{|
    (Programm
       [(VarDeck
           { var_identifier = "a"; is_const = false; value = (Const Undefined) })
         ]) |}]
;;

>>>>>>> db1be9a9
let%expect_test _ =
  pp "let let1 = 6";
  [%expect
    {|
    (Programm
       [(VarDeck
           { var_identifier = "let1"; is_const = false;
             value = (Const (Number 6.)) })
         ]) |}]
;;

let%expect_test _ =
<<<<<<< HEAD
  pp "var a = 6";
  [%expect
    {|
=======
  pp
  "let let1 = 6;";
  [%expect{|
    (Programm
       [(VarDeck
           { var_identifier = "let1"; is_const = false;
             value = (Const (Number 6.)) })
         ]) |}]
;;

let%expect_test _ =
  pp
  "var a = 6";
  [%expect{|
>>>>>>> db1be9a9
    (Programm
       [(VarDeck
           { var_identifier = "a"; is_const = false; value = (Const (Number 6.))
             })
         ]) |}]
;;

let%expect_test _ =
  pp "const a = 6";
  [%expect
    {|
    (Programm
       [(VarDeck
           { var_identifier = "a"; is_const = true; value = (Const (Number 6.)) })
         ]) |}]
;;

let%expect_test _ =
  pp "let a = function(b1) {return b1+6;}";
  [%expect
    {|
    (Programm
       [(VarDeck
           { var_identifier = "a"; is_const = false;
             value =
             (AnonFunction (["b1"],
                (Block [(Return (BinOp (Add, (Var "b1"), (Const (Number 6.)))))])
                ))
             })
         ]) |}]
;;

let%expect_test _ =
  pp "let a = (b1) => {return b1+6;}";
  [%expect
    {|
    (Programm
       [(VarDeck
           { var_identifier = "a"; is_const = false;
             value =
             (AnonFunction (["b1"],
                (Block [(Return (BinOp (Add, (Var "b1"), (Const (Number 6.)))))])
                ))
             })
         ]) |}]
;;

let%expect_test _ =
  pp "let a = (b1) => b1+6";
  [%expect
    {|
    (Programm
       [(VarDeck
           { var_identifier = "a"; is_const = false;
             value =
             (AnonFunction (["b1"],
                (Block [(Return (BinOp (Add, (Var "b1"), (Const (Number 6.)))))])
                ))
             })
         ]) |}]
;;

let%expect_test _ =
  pp "let a = function(b1) {return b1+6;}(4)";
  [%expect
    {|
    (Programm
       [(VarDeck
           { var_identifier = "a"; is_const = false;
             value =
             (FunctionCall (
                (AnonFunction (["b1"],
                   (Block
                      [(Return (BinOp (Add, (Var "b1"), (Const (Number 6.)))))])
                   )),
                [(Const (Number 4.))]))
             })
         ]) |}]
;;

let%expect_test _ =
  pp "let a = ((b1) => {return b1+6;})(4)";
  [%expect
    {|
    (Programm
       [(VarDeck
           { var_identifier = "a"; is_const = false;
             value =
             (FunctionCall (
                (AnonFunction (["b1"],
                   (Block
                      [(Return (BinOp (Add, (Var "b1"), (Const (Number 6.)))))])
                   )),
                [(Const (Number 4.))]))
             })
         ]) |}]
;;

let%expect_test _ =
  pp "let a = ((b1) => b1+6)(4)";
  [%expect
    {|
    (Programm
       [(VarDeck
           { var_identifier = "a"; is_const = false;
             value =
             (FunctionCall (
                (AnonFunction (["b1"],
                   (Block
                      [(Return (BinOp (Add, (Var "b1"), (Const (Number 6.)))))])
                   )),
                [(Const (Number 4.))]))
             })
         ]) |}]
;;

let%expect_test _ =
  pp "let a = ((b1) => b1+6)(4)+5";
  [%expect
    {|
    (Programm
       [(VarDeck
           { var_identifier = "a"; is_const = false;
             value =
             (BinOp (Add,
                (FunctionCall (
                   (AnonFunction (["b1"],
                      (Block
                         [(Return (BinOp (Add, (Var "b1"), (Const (Number 6.)))))
                           ])
                      )),
                   [(Const (Number 4.))])),
                (Const (Number 5.))))
             })
         ]) |}]
;;

let%expect_test _ =
  pp "function a() {\n    return this1.name;\n  }";
  [%expect
    {|
    (Programm
       [(FunDeck
           { fun_identifier = "a"; arguments = [];
             body =
             (Block
                [(Return
                    (BinOp (PropAccs, (Var "this1"), (Const (String "name")))))
                  ])
             })
         ])|}]
;;

let%expect_test _ =
<<<<<<< HEAD
  pp "let a = { isA: true}\n  let b = {isB: true}\n  b.__proto__ = a";
  [%expect
    {|
=======
  pp
  "function a() {
    return this1;
  } ;";
  [%expect{|
    (Programm
       [(FunDeck
           { fun_identifier = "a"; arguments = [];
             body = (Block [(Return (Var "this1"))]) })
         ])|}]
;;

let%expect_test _ =
  pp
  "let a = { isA: true}
  let b = {isB: true}
  b.__proto__ = a";
  [%expect{|
>>>>>>> db1be9a9
    (Programm
       [(VarDeck
           { var_identifier = "a"; is_const = false;
             value = (ObjectDef [((Const (String "isA")), (Const (Bool true)))])
             });
         (VarDeck
            { var_identifier = "b"; is_const = false;
              value = (ObjectDef [((Const (String "isB")), (Const (Bool true)))])
              });
         (Expression
            (BinOp (Assign,
               (BinOp (PropAccs, (Var "b"), (Const (String "__proto__")))),
               (Var "a"))))
         ])|}]
;;

let%expect_test _ =
  pp "let a = { isA: true}\n  let b = { __proto__: a}";
  [%expect
    {|
    (Programm
       [(VarDeck
           { var_identifier = "a"; is_const = false;
             value = (ObjectDef [((Const (String "isA")), (Const (Bool true)))])
             });
         (VarDeck
            { var_identifier = "b"; is_const = false;
              value = (ObjectDef [((Const (String "__proto__")), (Var "a"))]) })
         ])|}]
;;

let%expect_test _ =
  pp "function a() {\n    return this1.name;\n  }";
  [%expect
    {|
    (Programm
       [(FunDeck
           { fun_identifier = "a"; arguments = [];
             body =
             (Block
                [(Return
                    (BinOp (PropAccs, (Var "this1"), (Const (String "name")))))
                  ])
             })
         ])|}]
;;

let%expect_test _ =
  pp "let a = { isA: true}\n  let b = {isB: true}\n  b.__proto__ = a";
  [%expect
    {|
    (Programm
       [(VarDeck
           { var_identifier = "a"; is_const = false;
             value = (ObjectDef [((Const (String "isA")), (Const (Bool true)))])
             });
         (VarDeck
            { var_identifier = "b"; is_const = false;
              value = (ObjectDef [((Const (String "isB")), (Const (Bool true)))])
              });
         (Expression
            (BinOp (Assign,
               (BinOp (PropAccs, (Var "b"), (Const (String "__proto__")))),
               (Var "a"))))
         ])|}]
;;

let%expect_test _ =
  pp "let a = { isA: true}\n  let b = { __proto__: a}";
  [%expect
    {|
    (Programm
       [(VarDeck
           { var_identifier = "a"; is_const = false;
             value = (ObjectDef [((Const (String "isA")), (Const (Bool true)))])
             });
         (VarDeck
            { var_identifier = "b"; is_const = false;
              value = (ObjectDef [((Const (String "__proto__")), (Var "a"))]) })
         ])|}]
;;

let%expect_test "if1" =
  pp "if (a == 4) let a = b + 6; else let b = 6+7;";
  [%expect
    {|
    (Programm
       [(If ((BinOp (Equal, (Var "a"), (Const (Number 4.)))),
           (Block
              [(VarDeck
                  { var_identifier = "a"; is_const = false;
                    value = (BinOp (Add, (Var "b"), (Const (Number 6.)))) })
                ]),
           (Block
              [(VarDeck
                  { var_identifier = "b"; is_const = false;
                    value =
                    (BinOp (Add, (Const (Number 6.)), (Const (Number 7.)))) })
                ])
           ))
         ])|}]
;;

let%expect_test "if2" =
  pp
  "if (a == 4) {let a = b + 6;} else {let b = 6+7;};";
  [%expect{|
    (Programm
       [(If ((BinOp (Equal, (Var "a"), (Const (Number 4.)))),
           (Block
              [(VarDeck
                  { var_identifier = "a"; is_const = false;
                    value = (BinOp (Add, (Var "b"), (Const (Number 6.)))) })
                ]),
           (Block
              [(VarDeck
                  { var_identifier = "b"; is_const = false;
                    value =
                    (BinOp (Add, (Const (Number 6.)), (Const (Number 7.)))) })
                ])
           ))
         ])|}]
;;

let%expect_test "if1" =
  pp "\n  {\n    let let;\n  }";
  [%expect {|
    Error: incorrect statement: there is unexpected symbol: '{'|}]
;;

let%expect_test "if1" =
  pp "\n  {\n    let x;\n  }";
  [%expect
    {|
    (Programm
       [(Block
           [(VarDeck
               { var_identifier = "x"; is_const = false;
                 value = (Const Undefined) })
             ])
         ])|}]
;;

let%expect_test "if1" =
  pp "\n  {\n    let let;\n  }";
  [%expect {|
    Error: incorrect statement: there is unexpected symbol: '{'|}]
;;

let%expect_test "if1" =
  pp "\n  {\n    let x;\n  }";
  [%expect
    {|
    (Programm
       [(Block
           [(VarDeck
               { var_identifier = "x"; is_const = false;
                 value = (Const Undefined) })
             ])
         ])|}]
;;

let%expect_test "factorial" =
  pp
    "let fact = 4\n\n\
    \  function calculateFact(fact) {\n\
    \      if\n\
    \      (fact != 0)\n\
    \          return fact * calculateFact(fact - 1);else return 1;\n\
    \  }";
  [%expect
    {|
    (Programm
       [(VarDeck
           { var_identifier = "fact"; is_const = false;
             value = (Const (Number 4.)) });
         (FunDeck
            { fun_identifier = "calculateFact"; arguments = ["fact"];
              body =
              (Block
                 [(If ((BinOp (NotEqual, (Var "fact"), (Const (Number 0.)))),
                     (Block
                        [(Return
                            (BinOp (Mul, (Var "fact"),
                               (FunctionCall ((Var "calculateFact"),
                                  [(BinOp (Sub, (Var "fact"), (Const (Number 1.))
                                      ))
                                    ]
                                  ))
                               )))
                          ]),
                     (Block [(Return (Const (Number 1.)))])))
                   ])
              })
         ])|}]
;;

let%expect_test "array_list" =
  pp "var myArray = [1, 2, 3, 4, 5];";
  [%expect
    {|
(Programm
   [(VarDeck
       { var_identifier = "myArray"; is_const = false;
         value =
         (Array_list
            [(Const (Number 1.)); (Const (Number 2.)); (Const (Number 3.)); 
              (Const (Number 4.)); (Const (Number 5.))])
         })
     ])
    |}]
;;

let%expect_test "while" =
  pp
    "while (a != 0 ) {\n\
    \    var b = a - 1;\n\
    \    if (a == 1) {\n\
    \        return b;\n\
    \    }\n\
    \    else {\n\
    \        return 0;\n\
    \    }\n\
    \    let a = a - 1;\n\
     }";
  [%expect
    {|
      
(Programm
   [(While ((BinOp (NotEqual, (Var "a"), (Const (Number 0.)))), 
       (Block
          [(VarDeck
              { var_identifier = "b"; is_const = false; 
                value = (BinOp (Sub, (Var "a"), (Const (Number 1.)))) }); 
            (If ((BinOp (Equal, (Var "a"), (Const (Number 1.)))), 
               (Block [(Return (Var "b"))]), 
               (Block [(Return (Const (Number 0.)))]))); 
            (VarDeck
               { var_identifier = "a"; is_const = false; 
                 value = (BinOp (Sub, (Var "a"), (Const (Number 1.)))) })
            ])
       ))
     ])
      |}]
;;<|MERGE_RESOLUTION|>--- conflicted
+++ resolved
@@ -482,21 +482,15 @@
 (**---------------Statements parsers---------------*)
 
 let%expect_test _ =
-<<<<<<< HEAD
-  pp "let a = 6";
-  [%expect
-    {|
-=======
-  pp
-  "i;";
-  [%expect{|
+  pp "i;";
+  [%expect {|
     (Programm [(Expression (Var "i"))])|}]
 ;;
 
 let%expect_test _ =
-  pp
-  "i = i+ 1;";
-  [%expect{|
+  pp "i = i+ 1;";
+  [%expect
+    {|
     (Programm
        [(Expression
            (BinOp (Assign, (Var "i"),
@@ -505,10 +499,26 @@
 ;;
 
 let%expect_test _ =
-  pp
-  "let a = 6";
-  [%expect{|
->>>>>>> db1be9a9
+  pp "i;";
+  [%expect {|
+    (Programm [(Expression (Var "i"))])|}]
+;;
+
+let%expect_test _ =
+  pp "i = i+ 1;";
+  [%expect
+    {|
+    (Programm
+       [(Expression
+           (BinOp (Assign, (Var "i"),
+              (BinOp (Add, (Var "i"), (Const (Number 1.)))))))
+         ])|}]
+;;
+
+let%expect_test _ =
+  pp "let a = 6";
+  [%expect
+    {|
     (Programm
        [(VarDeck
            { var_identifier = "a"; is_const = false; value = (Const (Number 6.))
@@ -516,30 +526,26 @@
          ]) |}]
 ;;
 
-<<<<<<< HEAD
-=======
-let%expect_test _ =
-  pp
-  "let a;";
-  [%expect{|
+let%expect_test _ =
+  pp "let a;";
+  [%expect
+    {|
     (Programm
        [(VarDeck
            { var_identifier = "a"; is_const = false; value = (Const Undefined) })
          ]) |}]
 ;;
 
-
-let%expect_test _ =
-  pp
-  "let a";
-  [%expect{|
+let%expect_test _ =
+  pp "let a";
+  [%expect
+    {|
     (Programm
        [(VarDeck
            { var_identifier = "a"; is_const = false; value = (Const Undefined) })
          ]) |}]
 ;;
 
->>>>>>> db1be9a9
 let%expect_test _ =
   pp "let let1 = 6";
   [%expect
@@ -552,14 +558,9 @@
 ;;
 
 let%expect_test _ =
-<<<<<<< HEAD
-  pp "var a = 6";
-  [%expect
-    {|
-=======
-  pp
-  "let let1 = 6;";
-  [%expect{|
+  pp "let let1 = 6;";
+  [%expect
+    {|
     (Programm
        [(VarDeck
            { var_identifier = "let1"; is_const = false;
@@ -568,10 +569,20 @@
 ;;
 
 let%expect_test _ =
-  pp
-  "var a = 6";
-  [%expect{|
->>>>>>> db1be9a9
+  pp "let let1 = 6;";
+  [%expect
+    {|
+    (Programm
+       [(VarDeck
+           { var_identifier = "let1"; is_const = false;
+             value = (Const (Number 6.)) })
+         ]) |}]
+;;
+
+let%expect_test _ =
+  pp "var a = 6";
+  [%expect
+    {|
     (Programm
        [(VarDeck
            { var_identifier = "a"; is_const = false; value = (Const (Number 6.))
@@ -726,30 +737,9 @@
 ;;
 
 let%expect_test _ =
-<<<<<<< HEAD
   pp "let a = { isA: true}\n  let b = {isB: true}\n  b.__proto__ = a";
   [%expect
     {|
-=======
-  pp
-  "function a() {
-    return this1;
-  } ;";
-  [%expect{|
-    (Programm
-       [(FunDeck
-           { fun_identifier = "a"; arguments = [];
-             body = (Block [(Return (Var "this1"))]) })
-         ])|}]
-;;
-
-let%expect_test _ =
-  pp
-  "let a = { isA: true}
-  let b = {isB: true}
-  b.__proto__ = a";
-  [%expect{|
->>>>>>> db1be9a9
     (Programm
        [(VarDeck
            { var_identifier = "a"; is_const = false;
@@ -794,6 +784,17 @@
                     (BinOp (PropAccs, (Var "this1"), (Const (String "name")))))
                   ])
              })
+         ])|}]
+;;
+
+let%expect_test _ =
+  pp "function a() {\n    return this1;\n  } ;";
+  [%expect
+    {|
+    (Programm
+       [(FunDeck
+           { fun_identifier = "a"; arguments = [];
+             body = (Block [(Return (Var "this1"))]) })
          ])|}]
 ;;
 
@@ -854,9 +855,9 @@
 ;;
 
 let%expect_test "if2" =
-  pp
-  "if (a == 4) {let a = b + 6;} else {let b = 6+7;};";
-  [%expect{|
+  pp "if (a == 4) {let a = b + 6;} else {let b = 6+7;};";
+  [%expect
+    {|
     (Programm
        [(If ((BinOp (Equal, (Var "a"), (Const (Number 4.)))),
            (Block
