--- conflicted
+++ resolved
@@ -535,7 +535,6 @@
   match op with
   | Plus -> to_vnumber a <?> "error in plus operator"
   | Minus ->
-<<<<<<< HEAD
     add_ctx @@ (to_vnumber a >>= get_vnum ctx >>| fun n -> VNumber ~-.n)
     <?> "error in minus operator"
   | PrefixIncrement ->
@@ -553,9 +552,6 @@
         >>= get_vnum ctx
         >>| fun n -> VNumber (float_of_int (lnot (Int32.to_int (Int32.of_float n)))))
     <?> "error in bitwise NOT operator"
-=======
-    to_vnumber a >>= get_vnum ctx >>| (fun n -> VNumber ~-.n) <?> "error in plus operator"
->>>>>>> a2eddab7
   | _ as a -> ensup @@ asprintf "operator %a not supported yet" pp_un_op a
 ;;
 
