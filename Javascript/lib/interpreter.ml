--- conflicted
+++ resolved
@@ -156,21 +156,70 @@
   >>= fun x -> to_vstring b >>= get_vstring >>| fun y -> VString (op x y)
 ;;
 
+let is_to_string = function
+  | VString _ | VObject _ -> true
+  | _ -> false
+;;
+
+let is_bool = function
+  | VBool _ -> true
+  | _ -> false
+;;
+
+let is_num = function
+  | VNumber _ -> true
+  | _ -> false
+;;
+
+(* TODO: add support for BigInts ( like 2n ) *)
 let add a b =
-  let is_to_string = function
-    | VString _ | VObject _ -> true
-    | _ -> false
-  in
   if is_to_string a || is_to_string b
-<<<<<<< HEAD
-  then op_with_string ( ^ ) a b
-  else op_with_num ( +. ) a b
-;;  
-=======
   then bop_with_string ( ^ ) a b
   else bop_with_num ( +. ) a b
 ;;
->>>>>>> d75bfe5a
+
+let sub a b =
+  match a, b with
+  | a, b when is_num a && is_num b -> bop_with_num ( -. ) a b
+  | a, b when is_num a && is_bool b && b = VBool true ->
+    bop_with_num ( -. ) a (VNumber 1.)
+  | a, b when is_num a && is_bool b && b = VBool false ->
+    bop_with_num ( -. ) a (VNumber 0.)
+  | _, _ -> return (VNumber nan)
+;;
+
+let mul a b =
+  match a, b with
+  | a, b when is_num a || is_num b || is_to_string a || is_to_string b ->
+    bop_with_num ( *. ) a b
+  | _, _ -> return (VNumber nan)
+;;
+
+let div a b =
+  match a, b with
+  | a, b
+    when is_num a
+         || (is_num b && b <> VNumber 0.)
+         || is_to_string a
+         || (is_to_string b && b <> VString "0") -> bop_with_num ( /. ) a b
+  | a, b when (is_num a || is_to_string a) && (b = VNumber 0. || b = VString "0") ->
+    return (VNumber infinity)
+  | _, _ -> return (VNumber nan)
+;;
+
+let equal (a : value) (b : value) =
+  if a = b then return (VBool true) else return (VBool false)
+;;
+
+let not_equal (a : value) (b : value) =
+  if a <> b then return (VBool true) else return (VBool false)
+
+(* Not yet implemented *)
+(* let rem a b =
+   match a, b with
+   | a, b when is_num a || (is_num b && b != VNumber(0.)) || is_to_string a || (is_to_string b && b != VString("0")) -> bop_with_num ( %. ) a b
+   | _, _ -> return (VNumber nan)
+   ;; *)
 
 let add_ctx ctx op = op >>| fun op -> ctx, op
 
@@ -178,6 +227,12 @@
   let add_ctx = add_ctx ctx in
   match op with
   | Add -> add_ctx @@ add a b <?> "error in add operator"
+  | Sub -> add_ctx @@ sub a b <?> "error in sub operator"
+  | Mul -> add_ctx @@ mul a b <?> "error in mul operator"
+  | Div -> add_ctx @@ div a b <?> "error in div operator"
+  | Equal -> add_ctx @@ equal a b <?> "error in equal operator"
+  | NotEqual -> add_ctx @@ not_equal a b <?> "error in not_equal operator"
+  (* | Rem -> add_ctx @@ rem a b <?> "error in rem operator" (* Not yet implemented *) *)
   | _ -> ensup "operator not supported yet"
 ;;
 
