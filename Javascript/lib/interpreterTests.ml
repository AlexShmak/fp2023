--- conflicted
+++ resolved
@@ -700,7 +700,163 @@
   [%expect {| Programm return: NaN |}]
 ;;
 
-<<<<<<< HEAD
+let%expect_test _ =
+  print_return "return ~4";
+  [%expect {| Programm return: -5 |}]
+;;
+
+let%expect_test _ =
+  print_return "return ~0";
+  [%expect {| Programm return: -1 |}]
+;;
+
+let%expect_test _ =
+  print_return "return ~-1";
+  [%expect {| Programm return: 0 |}]
+;;
+
+let%expect_test _ =
+  print_return "return ~1";
+  [%expect {| Programm return: -2 |}]
+;;
+
+let%expect_test _ =
+  print_return "return !4";
+  [%expect {| Programm return: false |}]
+;;
+
+let%expect_test _ =
+  print_return "return !0";
+  [%expect {| Programm return: true |}]
+;;
+
+let%expect_test _ =
+  print_return "return !-1";
+  [%expect {| Programm return: false |}]
+;;
+
+let%expect_test _ =
+  print_return "return !!4";
+  [%expect {| Programm return: true |}]
+;;
+
+let%expect_test _ =
+  print_return "return ++4";
+  [%expect {| Programm return: 5 |}]
+;;
+
+let%expect_test _ =
+  print_return "return ++-1";
+  [%expect {| Programm return: 0 |}]
+;;
+
+let%expect_test _ =
+  print_return "return ---1";
+  [%expect {| Programm return: -2 |}]
+;;
+
+let%expect_test _ =
+  print_return "return --+1";
+  [%expect {| Programm return: 0 |}]
+;;
+
+(*assigns*)
+
+let%expect_test _ =
+  print_return "\n  let a = 4; \n  a += 1; \n  return a;";
+  [%expect {| Programm return: 5 |}]
+;;
+
+let%expect_test _ =
+  print_return "\n  let a = 'test'; \n  a += 'test'; \n  return a;";
+  [%expect {| Programm return: testtest |}]
+;;
+
+let%expect_test _ =
+  print_return "\n  let a = 5; \n  a -= 4; \n  return a;";
+  [%expect {| Programm return: 1 |}]
+;;
+
+let%expect_test _ =
+  print_return "let a = 5; a *= 4; return a";
+  [%expect {| Programm return: 20 |}]
+;;
+
+let%expect_test _ =
+  print_return "let a = 5; a /= 4; return a";
+  [%expect {| Programm return: 1.25 |}]
+;;
+
+let%expect_test _ =
+  print_return "let a = 5; a %= 4; return a";
+  [%expect {| Programm return: 1 |}]
+;;
+
+let%expect_test _ =
+  print_return "let a = 5; a **= 2; return a";
+  [%expect {| Programm return: 25 |}]
+;;
+
+let%expect_test _ =
+  print_return "let a = 25; a **= 0.5; return a";
+  [%expect {| Programm return: 5 |}]
+;;
+
+let%expect_test _ =
+  print_return "let a = 5; a <<= 2; return a";
+  [%expect {| Programm return: 20 |}]
+;;
+
+let%expect_test _ =
+  print_return "let a = 5; a >>= 2; return a";
+  [%expect {| Programm return: 1 |}]
+;;
+
+let%expect_test _ =
+  print_return "let a = -1; a >>>= 2; return a";
+  [%expect {| Programm return: 1073741823 |}]
+;;
+
+let%expect_test _ =
+  print_return "let a = 5; a &= 2; return a";
+  [%expect {| Programm return: 0 |}]
+;;
+
+let%expect_test _ =
+  print_return "let a = 5; a &&= 2; return a";
+  [%expect {| Programm return: 2 |}]
+;;
+
+let%expect_test _ =
+  print_return "let a = 5; a |= 2; return a";
+  [%expect {| Programm return: 7 |}]
+;;
+
+let%expect_test _ =
+  print_return "let a = 5; a ||= 2; return a";
+  [%expect {| Programm return: 5 |}]
+;;
+
+let%expect_test _ =
+  print_return "let a = 5; a ^= 2; return a";
+  [%expect {| Programm return: 7 |}]
+;;
+
+let%expect_test _ =
+  print_return "let a = null; a ??= 2; return a";
+  [%expect {| Programm return: 2 |}]
+;;
+
+let%expect_test _ =
+  print_return "let a = undefined; a ??= 2; return a";
+  [%expect {| Programm return: 2 |}]
+;;
+
+let%expect_test _ =
+  print_return "let a = 'foo'; a ??= 2; return a";
+  [%expect {| Programm return: foo |}]
+;;
+
 (*new*)
 let%expect_test _ =
   print_return "function Create() { this.val1 = 4; this.val2 = 10 }; return new Create()";
@@ -727,163 +883,6 @@
     object undefined function
 
     Programm return: undefined |}]
-=======
-let%expect_test _ =
-  print_return "return ~4";
-  [%expect {| Programm return: -5 |}]
-;;
-
-let%expect_test _ =
-  print_return "return ~0";
-  [%expect {| Programm return: -1 |}]
-;;
-
-let%expect_test _ =
-  print_return "return ~-1";
-  [%expect {| Programm return: 0 |}]
-;;
-
-let%expect_test _ =
-  print_return "return ~1";
-  [%expect {| Programm return: -2 |}]
-;;
-
-let%expect_test _ =
-  print_return "return !4";
-  [%expect {| Programm return: false |}]
-;;
-
-let%expect_test _ =
-  print_return "return !0";
-  [%expect {| Programm return: true |}]
-;;
-
-let%expect_test _ =
-  print_return "return !-1";
-  [%expect {| Programm return: false |}]
-;;
-
-let%expect_test _ =
-  print_return "return !!4";
-  [%expect {| Programm return: true |}]
-;;
-
-let%expect_test _ =
-  print_return "return ++4";
-  [%expect {| Programm return: 5 |}]
-;;
-
-let%expect_test _ =
-  print_return "return ++-1";
-  [%expect {| Programm return: 0 |}]
-;;
-
-let%expect_test _ =
-  print_return "return ---1";
-  [%expect {| Programm return: -2 |}]
-;;
-
-let%expect_test _ =
-  print_return "return --+1";
-  [%expect {| Programm return: 0 |}]
-;;
-
-(*assigns*)
-
-let%expect_test _ =
-  print_return "\n  let a = 4; \n  a += 1; \n  return a;";
-  [%expect {| Programm return: 5 |}]
-;;
-
-let%expect_test _ =
-  print_return "\n  let a = 'test'; \n  a += 'test'; \n  return a;";
-  [%expect {| Programm return: testtest |}]
-;;
-
-let%expect_test _ =
-  print_return "\n  let a = 5; \n  a -= 4; \n  return a;";
-  [%expect {| Programm return: 1 |}]
-;;
-
-let%expect_test _ =
-  print_return "let a = 5; a *= 4; return a";
-  [%expect {| Programm return: 20 |}]
-;;
-
-let%expect_test _ =
-  print_return "let a = 5; a /= 4; return a";
-  [%expect {| Programm return: 1.25 |}]
-;;
-
-let%expect_test _ =
-  print_return "let a = 5; a %= 4; return a";
-  [%expect {| Programm return: 1 |}]
-;;
-
-let%expect_test _ =
-  print_return "let a = 5; a **= 2; return a";
-  [%expect {| Programm return: 25 |}]
-;;
-
-let%expect_test _ =
-  print_return "let a = 25; a **= 0.5; return a";
-  [%expect {| Programm return: 5 |}]
-;;
-
-let%expect_test _ =
-  print_return "let a = 5; a <<= 2; return a";
-  [%expect {| Programm return: 20 |}]
-;;
-
-let%expect_test _ =
-  print_return "let a = 5; a >>= 2; return a";
-  [%expect {| Programm return: 1 |}]
-;;
-
-let%expect_test _ =
-  print_return "let a = -1; a >>>= 2; return a";
-  [%expect {| Programm return: 1073741823 |}]
-;;
-
-let%expect_test _ =
-  print_return "let a = 5; a &= 2; return a";
-  [%expect {| Programm return: 0 |}]
-;;
-
-let%expect_test _ =
-  print_return "let a = 5; a &&= 2; return a";
-  [%expect {| Programm return: 2 |}]
-;;
-
-let%expect_test _ =
-  print_return "let a = 5; a |= 2; return a";
-  [%expect {| Programm return: 7 |}]
-;;
-
-let%expect_test _ =
-  print_return "let a = 5; a ||= 2; return a";
-  [%expect {| Programm return: 5 |}]
-;;
-
-let%expect_test _ =
-  print_return "let a = 5; a ^= 2; return a";
-  [%expect {| Programm return: 7 |}]
-;;
-
-let%expect_test _ =
-  print_return "let a = null; a ??= 2; return a";
-  [%expect {| Programm return: 2 |}]
-;;
-
-let%expect_test _ =
-  print_return "let a = undefined; a ??= 2; return a";
-  [%expect {| Programm return: 2 |}]
-;;
-
-let%expect_test _ =
-  print_return "let a = 'foo'; a ??= 2; return a";
-  [%expect {| Programm return: foo |}]
->>>>>>> 39aed9b5
 ;;
 
 (*infinity*)
@@ -1637,7 +1636,8 @@
 
 let%expect_test _ =
   print_output "let a = [4, 5, 6]\n  console.log(a.unshift(7), a)";
-  [%expect {|
+  [%expect
+    {|
     Programm output:
     4 [ 7, 4, 5, 6 ]
 
@@ -1646,7 +1646,8 @@
 
 let%expect_test _ =
   print_output "let a = [4, 5, 6]\n  console.log(a.unshift(7, 8), a)";
-  [%expect {|
+  [%expect
+    {|
     Programm output:
     5 [ 7, 8, 4, 5, 6 ]
 
